--- conflicted
+++ resolved
@@ -1,25 +1,7 @@
-<<<<<<< HEAD
 % This class supports the creation of uncertainty objects and subsequent
 % calculation with them as well as storage of the results. It can handle
 % complex-valued and multivariate quantities. Internally, LinProp objects
 % in MATLAB are wrappers of the .NET interface of the <a href="www.metas.ch/unclib">METAS UncLib library</a>.
-=======
-% Metas.UncLib.Matlab.LinProp V2.5.4
-% Michael Wollensack METAS - 10.05.2022
-% Dion Timmermann PTB - 22.06.2022
-%
-% LinProp Const:
-% a = LinProp(value)
-%
-% LinProp Input (RealUncNumber)
-% a = LinProp(value, standard_unc, (idof))
-%
-% LinProp Input (RealUncNumber)
-% a = LinProp(value, standard_unc, description)
-%
-% LinProp Input (ComplexUncNumber)
-% a = LinProp(value, [covariance], (description))
->>>>>>> 1e8647fb
 %
 % <strong>Commonly used Constructors</strong> (Round brackes indicate vectors)
 %   a = LinProp(value)
@@ -67,7 +49,7 @@
 
 % Metas.UncLib.Matlab.LinProp V2.5.4
 % Michael Wollensack METAS - 10.05.2022
-% Dion Timmermann PTB - 16.06.2022
+% Dion Timmermann PTB - 22.06.2022
 
 classdef LinProp
     properties
