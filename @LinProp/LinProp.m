--- conflicted
+++ resolved
@@ -2256,7 +2256,6 @@
         end
     end 
     
-    
     methods (Hidden, Access = public)
         function displayInFormat(obj, useFormat) %#ok<INUSL> Used through inputname
             % Function used to print a number in a different format than
@@ -2365,8 +2364,15 @@
             page_subscripts = cell(1, numel(size_residual));
             page_name = name;
             nPages = prod(size_residual);
+            isComplex = ~isreal(value);
             for ii = 1:nPages
                 [page_subscripts{:}] = ind2sub(size_residual,ii);
+                page_values = subsref(value, substruct('()', [{':'}, {':'}, page_subscripts(:)']));
+                % Subscript assignment here removes the imag part if it is zero, so
+                % we need to fix that for the call to disp.
+                if isComplex
+                    page_values = complex(page_values);
+                end
 
                 if ~isempty(size_residual)
                     page_name = sprintf('%s(:,:,%s)', name, strjoin(strsplit(num2str(cell2mat(page_subscripts))), ','));
@@ -2375,7 +2381,7 @@
                 if (isLoose && ii==1); disp(' '); end
                 disp([page_name ' = ']);
                 if (isLoose); disp(' '); end
-                callback(subsref(value, substruct('()', [{':'}, {':'}, page_subscripts(:)'])));
+                callback(page_values);
                 if (isLoose && ii ~= nPages); disp(' '); end
             end
         end
@@ -2427,7 +2433,6 @@
                     end
                 end
 
-<<<<<<< HEAD
                 indent = 0;
                 text = repmat(' ', indent+sum(columnWidths(startColumn:endColumn)) + 1, nRows);
                 text(end, :) = newline;
@@ -2437,23 +2442,6 @@
                     text(offset:offset+columnWidths(ii)-1, :) = columns{ii};
                     offset = offset + columnWidths(ii);
                 end
-=======
-function dispAsPages(name, value, isLoose)
-    size_all = size(value);
-    size_residual = size_all(3:end);
-    page_subscripts = cell(1, numel(size_residual));
-    page_name = name;
-    nPages = prod(size_residual);
-    isComplex = ~isreal(value);
-    for ii = 1:nPages
-        [page_subscripts{:}] = ind2sub(size_residual,ii);
-        page_values = value(:, :, page_subscripts{:});
-        % Subscript assignment here removes the imag part if it is zero, so
-        % we need to fix that for the call to disp.
-        if isComplex
-            page_values = complex(page_values);
-        end
->>>>>>> a9a20d9b
 
                 fprintf(text);
                 fprintf('\n');
@@ -2462,7 +2450,6 @@
 
             end
         end
-<<<<<<< HEAD
         function strOut = alignColumn(strIn)
             nRows = numel(strIn);
 
@@ -2498,15 +2485,5 @@
                 strOut{ii}(offset(ii):offset(ii)+width(ii)-1) = strIn{ii};
             end
         end
-=======
-        
-
-        if (isLoose && ii==1); disp(' '); end
-        disp([page_name ' = ']);
-        if (isLoose); disp(' '); end
-        disp(page_values);
-        if (isLoose && ii ~= nPages); disp(' '); end
->>>>>>> a9a20d9b
     end
 end
-
