% Metas.UncLib.Matlab.LinProp V2.5.4
% Michael Wollensack METAS - 10.05.2022
% Dion Timmermann PTB - 01.06.2022
%
% LinProp Const:
% a = LinProp(value)
%
% LinProp Input (RealUncNumber)
% a = LinProp(value, standard_unc, (idof))
%
% LinProp Input (RealUncNumber)
% a = LinProp(value, standard_unc, description)
%
% LinProp Input (ComplexUncNumber)
% a = LinProp(value, [covariance], (description))
%
% LinProp Input (RealUncArray)
% [a] = LinProp([value], [covariance], (description))
%
% LinProp Input (ComplexUncArray)
% [a] = LinProp([value], [covariance], (description))
%
% LinProp From Samples
% a = LinProp([samples], 'samples', (description), (probability))
%
% LinProp Xml String
% a = LinProp(xml_string)
%
% LinProp Xml File
% a = LinProp(filepath, 'xml_file')
%
% LinProp Binary File
% a = LinProp(filepath, 'binary_file')
%
% LinProp System (RealUncNumber)
% a = LinProp(value, [sys_inputs], [sys_sensitivities], 'system')
%
% LinProp Input (RealUncNumber)
% a = LinProp(value, standard_unc, idof, id, description)

classdef LinProp < matlab.mixin.CustomDisplay
    properties
        NetObject
    end
    properties (SetAccess = private)
        Value
        StdUnc
        IsComplex
        IsArray
    end
    methods
        function obj = LinProp(varargin)
            % The assemblies are guaranteed to be loaded through the
            % constant UncHelper property.
            switch nargin
                case 1
                    switch class(varargin{1})
                        case 'LinProp'
                            obj = varargin{1};
                        case 'double'
                            if numel(varargin{1}) == 1
                                if ~isreal(varargin{1})
                                    % ComplexUncNumber
                                    temp = NET.createGeneric('Metas.UncLib.Core.Complex', {'Metas.UncLib.LinProp.UncNumber'});
                                    temp.InitDblReIm(real(varargin{1}), imag(varargin{1}));
                                    obj.NetObject = temp;
                                else
                                    % RealUncNumber
                                    obj.NetObject = Metas.UncLib.LinProp.UncNumber(real(varargin{1}));
                                end
                            else
                                v = LinProp.Double2Array(varargin{1});
                                if ~isreal(varargin{1})
                                    % ComplexUncArray
                                    obj.NetObject = LinProp.UncHelper.ComplexUncNArray(v);
                                else
                                    % RealUncArray
                                    obj.NetObject = LinProp.UncHelper.RealUncNArray(v);
                                end
                            end
                        case 'Metas.UncLib.LinProp.UncNumber'
                            obj.NetObject = varargin{1};
                        case 'Metas.UncLib.Core.Complex<Metas*UncLib*LinProp*UncNumber>'
                            obj.NetObject = varargin{1};
                        case 'Metas.UncLib.Core.Ndims.RealNArray<Metas*UncLib*LinProp*UncNumber>'
                            obj.NetObject = varargin{1};
                        case 'Metas.UncLib.Core.Ndims.ComplexNArray<Metas*UncLib*LinProp*UncNumber>'
                            obj.NetObject = varargin{1};    
                        case 'char'
                            obj.NetObject = LinProp.XmlString2LinProp(varargin{1}).NetObject;
                        otherwise
                            error('Wrong type of input arguments')
                    end
                case 2
                    if isa(varargin{1}, 'double') && isa(varargin{2}, 'double')
                        if numel(varargin{1}) == 1
                            if ~isreal(varargin{1})
                                % ComplexUncNumber
                                v = LinProp.Double2ComplexNumber(varargin{1});
                                cv = LinProp.Double2Array(varargin{2});
                                obj.NetObject = LinProp.UncHelper.ComplexUncNumber(v, cv.Matrix, 0);
                            else
                                % RealUncNumber
                                obj.NetObject = Metas.UncLib.LinProp.UncNumber(varargin{1}, varargin{2});
                            end
                        else
                            v = LinProp.Double2Array(varargin{1});
                            cv = LinProp.Double2Array(varargin{2});
                            if ~isreal(varargin{1})
                                % ComplexUncArray
                                obj.NetObject = LinProp.UncHelper.ComplexUncNArray(v, cv.Matrix, 0);
                            else
                                % RealUncArray
                                obj.NetObject = LinProp.UncHelper.RealUncNArray(v, cv.Matrix, 0);
                            end
                        end
                    elseif isa(varargin{1}, 'char') && isa(varargin{2}, 'char')
                        switch lower(varargin{2})
                            case 'xml_file'
                                obj.NetObject = LinProp.XmlFile2LinProp(varargin{1}).NetObject;
                            case 'binary_file'
                                obj.NetObject = LinProp.BinaryFile2LinProp(varargin{1}).NetObject;
                            otherwise
                                error('Wrong file type')
                        end
                    elseif isa(varargin{1}, 'double') && isa(varargin{2}, 'char')
                        switch lower(varargin{2})
                            case 'samples'
                                s = LinProp.Double2Array(varargin{1});
                                if size(varargin{1}, 2) == 1
                                    if ~isreal(varargin{1})
                                        % ComplexUncNumber
                                        obj.NetObject = LinProp.UncHelper.ComplexUncNumberFromSamples(s.Vector);
                                    else
                                        % RealUncNumber
                                        obj.NetObject = LinProp.UncHelper.RealUncNumberFromSamples(s.Vector);
                                    end
                                else
                                    if ~isreal(varargin{1})
                                        % ComplexUncArray
                                        obj.NetObject = LinProp.UncHelper.ComplexUncNArrayFromSamples(s.Matrix);
                                    else
                                        % RealUncArray
                                        obj.NetObject = LinProp.UncHelper.RealUncNArrayFromSamples(s.Matrix);
                                    end
                                end
                            otherwise
                                error('Wrong type of input arguments')
                        end
                    else
                        error('Wrong type of input arguments')
                    end
                case 3
                    if isa(varargin{1}, 'double') && isa(varargin{2}, 'double') && isa(varargin{3}, 'double')
                        obj.NetObject = Metas.UncLib.LinProp.UncNumber(varargin{1}, varargin{2}, varargin{3});
                    elseif isa(varargin{1}, 'double') && isa(varargin{2}, 'double') && isa(varargin{3}, 'char')
                        if numel(varargin{1}) == 1
                            if ~isreal(varargin{1})
                                % ComplexUncNumber (Description)
                                v = LinProp.Double2ComplexNumber(varargin{1});
                                cv = LinProp.Double2Array(varargin{2});
                                obj.NetObject = LinProp.UncHelper.ComplexUncNumber(v, cv.Matrix, UncInputId(), sprintf(varargin{3}));
                            else
                                % RealUncNumber (Description)
                                obj.NetObject = Metas.UncLib.LinProp.UncNumber(varargin{1}, varargin{2}, 0, UncInputId(), sprintf(varargin{3}));
                            end
                        else
                            v = LinProp.Double2Array(varargin{1});
                            cv = LinProp.Double2Array(varargin{2});
                            if ~isreal(varargin{1})
                                % ComplexUncArray (Description)
                                obj.NetObject = LinProp.UncHelper.ComplexUncNArray(v, cv.Matrix, UncInputId(), sprintf(varargin{3}));
                            else
                                % RealUncArray (Description)
                                obj.NetObject = LinProp.UncHelper.RealUncNArray(v, cv.Matrix, UncInputId(), sprintf(varargin{3}));
                            end
                        end
                    elseif isa(varargin{1}, 'double') && isa(varargin{2}, 'char') && isa(varargin{3}, 'char')
                        switch lower(varargin{2})
                            case 'samples'
                                s = LinProp.Double2Array(varargin{1});
                                if size(varargin{1}, 2) == 1
                                    if ~isreal(varargin{1})
                                        % ComplexUncNumber
                                        obj.NetObject = LinProp.UncHelper.ComplexUncNumberFromSamples(s.Vector, UncInputId(), sprintf(varargin{3}));
                                    else
                                        % RealUncNumber
                                        obj.NetObject = LinProp.UncHelper.RealUncNumberFromSamples(s.Vector, UncInputId(), sprintf(varargin{3}));
                                    end
                                else
                                    if ~isreal(varargin{1})
                                        % ComplexUncArray
                                        obj.NetObject = LinProp.UncHelper.ComplexUncNArrayFromSamples(s.Matrix, UncInputId(), sprintf(varargin{3}));
                                    else
                                        % RealUncArray
                                        obj.NetObject = LinProp.UncHelper.RealUncNArrayFromSamples(s.Matrix, UncInputId(), sprintf(varargin{3}));
                                    end
                                end
                            otherwise
                                error('Wrong type of input arguments')
                        end
                    else
                        error('Wrong type of input arguments')
                    end
                case 4
                    if isa(varargin{1}, 'double') && isa(varargin{2}, 'LinProp') && isa(varargin{3}, 'double') && isa(varargin{4}, 'char')
                        switch lower(varargin{4})
                            case 'system'
                                obj.NetObject = LinProp.System2LinProp(varargin{1}, varargin{2}, varargin{3}).NetObject;
                            otherwise
                                error('Wrong type of input arguments')
                        end
                    elseif isa(varargin{1}, 'double') && isa(varargin{2}, 'char') && isa(varargin{3}, 'char') && isa(varargin{4}, 'double')
                        switch lower(varargin{2})
                            case 'samples'
                                s = LinProp.Double2Array(varargin{1});
                                if size(varargin{1}, 2) == 1
                                    if ~isreal(varargin{1})
                                        % ComplexUncNumber
                                        obj.NetObject = LinProp.UncHelper.ComplexUncNumberFromSamples(s.Vector, UncInputId(), sprintf(varargin{3}), varargin{4});
                                    else
                                        % RealUncNumber
                                        obj.NetObject = LinProp.UncHelper.RealUncNumberFromSamples(s.Vector, UncInputId(), sprintf(varargin{3}), varargin{4});
                                    end
                                else
                                    if ~isreal(varargin{1})
                                        % ComplexUncArray
                                        obj.NetObject = LinProp.UncHelper.ComplexUncNArrayFromSamples(s.Matrix, UncInputId(), sprintf(varargin{3}), varargin{4});
                                    else
                                        % RealUncArray
                                        obj.NetObject = LinProp.UncHelper.RealUncNArrayFromSamples(s.Matrix, UncInputId(), sprintf(varargin{3}), varargin{4});
                                    end
                                end
                            otherwise
                                error('Wrong type of input arguments')
                        end
                    else
                        error('Wrong type of input arguments')
                    end
                case 5
                    if isa(varargin{1}, 'double') && isa(varargin{2}, 'double') && isa(varargin{3}, 'double') && isa(varargin{5}, 'char')
                        if ~isa(varargin{4}, 'Metas.UncLib.Core.Unc.InputId')
                            varargin{4} = UncInputId(varargin{4});
                        end
                        if numel(varargin{1}) == 1
                            obj.NetObject = Metas.UncLib.LinProp.UncNumber(varargin{1}, varargin{2}, varargin{3}, varargin{4}, sprintf(varargin{5}));
                        else
                            error('Wrong type of input arguments')
                        end
                    else
                        error('Wrong type of input arguments')
                    end
                otherwise
                    error('Wrong number of input arguments')
            end
            % Ensure arrays are internally always stored as matrices.
            if LinProp.IsArrayNet(obj.NetObject)
                if obj.NetObject.ndims == 1
                    obj.NetObject.Reshape(int32([obj.NetObject.numel 1]));
                end
            end 
        end
<<<<<<< HEAD
=======
        function str = string(obj)
            
            % The plus/minus sign coded as unicode number so this
            % source code file is not dependent on the encoding.
            pm = sprintf(' \xB1 ');
            
            % Using evalc(disp(x)) prints using the current format setting.
            edisp = @(x) strtrim(evalc('disp(x)'));
            
            str = cell(size(obj));
            
            val_real = get_value(real(obj));
            unc_real = get_stdunc(real(obj));
            sign_real = repmat(' ', size(obj));
            sign_real(val_real < 0) = '-';
            
            if ~obj.IsComplex
                for ii = 1:numel(obj)
                    str{ii} = [sign_real(ii) '(' edisp(val_real(ii)) pm edisp(unc_real(ii)) ')'];
                end
            else          
                val_imag = get_value(imag(obj));
                unc_imag = get_stdunc(imag(obj));
                sign_imag = repmat('+', size(obj));
                sign_imag(val_imag < 0) = '-';
                
                for ii = 1:numel(obj)
                    str{ii} = [sign_real(ii)  '(' edisp(val_real(ii)) pm edisp(unc_real(ii)) ') ' ...
                               sign_imag(ii) ' (' edisp(val_imag(ii)) pm edisp(unc_imag(ii)) ')i'];
                end
            end
            
            % Strings and the string() function were introduced in Matalb
            % 2016b (version 9.1). Return the cellstr for older versions.
            if ~verLessThan('matlab', '9.1')
                str = string(str);
            end
            
        end
        function display(obj)
            name = inputname(1);
            ds = get(0, 'FormatSpacing');
            if isempty(obj)
                if isequal(ds, 'compact')
                    fprintf('%s =\n     []\n', name);
                else
                    fprintf('\n%s =\n\n     []\n\n', name);
                end
            elseif obj.IsArray
                value = get_value(obj);
                unc = get_stdunc(obj);
                dispAsPages([name '.Value'], value, isequal(ds, 'loose'));
                dispAsPages([name '.StdUnc'], unc, isequal(ds, 'loose'));
            else
                if isequal(ds, 'compact')
                    fprintf('%s =\n  %s\n', name, char(string(obj)));
                else
                    fprintf('\n%s =\n\n  %s\n\n', name, char(string(obj)));
                end
            end
        end
>>>>>>> e80494fe
        function o = copy(obj)
            if obj.IsArray
                o = LinProp(Copy(obj.NetObject));
            else
                o = obj;
            end
        end
        function index = end(obj, position, numindices)
            if (numindices == 1)
                index = numel(obj);
            else
                index = size(obj, position);
            end
        end
        function l = length(obj)
            if obj.IsArray
                s = double(obj.NetObject.size);
            else
                s = [1 1];
            end
            l = max(s);
        end
        function n = ndims(obj)
            if obj.IsArray
                n = max(2, double(obj.NetObject.ndims));
            else
                n = 2;
            end
        end
        function n = numel(obj)
            if obj.IsArray
                n = double(obj.NetObject.numel);
            else
                n = 1;
            end
        end
        function e = isempty(obj)
            if obj.IsArray && obj.NetObject.numel == 0
                e = true;
            else
                e = false;
            end
        end
        function varargout = size(obj, varargin)
            %SIZE   Size of array.  
            %   D = SIZE(X), for M-by-N matrix X, returns the two-element row vector
            %   D = [M,N] containing the number of rows and columns in the matrix.
            %   For N-D arrays, SIZE(X) returns a 1-by-N vector of dimension lengths.
            %   Trailing singleton dimensions are ignored.
            %
            %   [M,N] = SIZE(X) for matrix X, returns the number of rows and columns in
            %   X as separate output variables. 
            %   
            %   [M1,M2,M3,...,MN] = SIZE(X) for N>1 returns the sizes of the first N 
            %   dimensions of the array X.  If the number of output arguments N does
            %   not equal NDIMS(X), then for:
            %
            %   N > NDIMS(X), SIZE returns ones in the "extra" variables, i.e., outputs
            %                 NDIMS(X)+1 through N.
            %   N < NDIMS(X), MN contains the product of the sizes of dimensions N
            %                 through NDIMS(X).
            %
            %   M = SIZE(X,DIM) returns the lengths of the specified dimensions in a 
            %   row vector. DIM can be a scalar or vector of dimensions. For example, 
            %   SIZE(X,1) returns the number of rows of X and SIZE(X,[1 2]) returns a 
            %   row vector containing the number of rows and columns.
            %
            %   M = SIZE(X,DIM1,DIM2,...,DIMN) returns the lengths of the dimensions
            %   DIM1,...,DIMN as a row vector.
            %
            %   [M1,M2,...,MN] = SIZE(X,DIM) OR [M1,M2,...,MN] = SIZE(X,DIM1,...,DIMN)
            %   returns the lengths of the specified dimensions as separate outputs.
            %   The number of outputs must equal the number of dimensions provided.
            %
            
            % Write size of all dimensions to s.
            if LinProp.IsArrayNet(obj.NetObject)
                netSize = obj.NetObject.size; % Using a temp variable saves a lot of time.
                s = double(netSize);
            else
                s = [1 1];
            end
            
            % Write all requested dimensions to dims
            if nargin == 1
                % Special case for nargout ~= length(s) if no dims were specificed 
                if nargout > 1
                    if nargout > length(s)
                        s(end+1:nargout) = 1;
                    elseif nargout < length(s)
                        s = [s(1:nargout-1) prod(s(nargout:end))];
                    end
                end
            elseif nargin == 2
                dims = varargin{1};

                % Check if requested dims are valid
                if any(dims < 1 | ceil(dims) ~= dims | isinf(dims))
                    error('Dimension argument must be a positive integer scalar or a vector of positive integers.'); 
                end

                % Add singleton dimensions and reduce s to selected dims
                s = [s ones(1, max(dims)-length(s))];
                s = s(dims);
            else
                if any(cellfun(@(x) ~isscalar(x) || ~isnumeric(x), varargin))
                    error('Dimension argument must be a positive integer scalar within indexing range.');
                end
                dims = cell2mat(varargin);

                % Check if requested dims are valid
                if any(dims < 1 | ceil(dims) ~= dims | isinf(dims))
                    error('Dimension argument must be a positive integer scalar or a vector of positive integers.'); 
                end

                % Add singleton dimensions and reduce s to selected dims
                s = [s ones(1, max(dims)-length(s))];
                s = s(dims);
            end
            
            if nargout == 0 || nargout == 1
                varargout = {s};
            elseif nargout == numel(s)
                varargout = num2cell(s);
            else
                error('Incorrect number of output arguments. Number of output arguments must equal the number of input dimension arguments.');
            end
            
        end
        function y = reshape(x, varargin)
            %RESHAPE Reshape array.
            %   RESHAPE(X,M,N) or RESHAPE(X,[M,N]) returns the M-by-N matrix
            %   whose elements are taken columnwise from X. An error results
            %   if X does not have M*N elements.
            %
            %   RESHAPE(X,M,N,P,...) or RESHAPE(X,[M,N,P,...]) returns an
            %   N-D array with the same elements as X but reshaped to have
            %   the size M-by-N-by-P-by-.... The product of the specified
            %   dimensions, M*N*P*..., must be the same as NUMEL(X).
            %
            %   RESHAPE(X,...,[],...) calculates the length of the dimension
            %   represented by [], such that the product of the dimensions
            %   equals NUMEL(X). The value of NUMEL(X) must be evenly divisible
            %   by the product of the specified dimensions. You can use only one
            %   occurrence of [].
            %
            unknownDimensions = [];
            if numel(varargin) > 1
                unknownDimensions = cellfun(@isempty, varargin);
                if sum(unknownDimensions) > 1
                    error('Size can only have one unknown dimension.');
                elseif sum(unknownDimensions) == 1
                    % Temporarily replace empty dimension with 1, so
                    %   prod() can be used, as the unknown dimension is for now assumed to be 1,
                    %   numel(varargin) == numel(cell2mat(varargin)), and
                    %   checks on numeric values do not fail.
                    varargin(unknownDimensions) = {1};
                    % Correct value will be calculated after other arguments habe been checked.
                end
                if any(not(cellfun(@isscalar, varargin)))
                    error('Size arguments must be integer scalars.');
                end
                s = cell2mat(varargin);
            else
                s = double(varargin{1});
            end
            if numel(s) < 2
                error('Size vector must have at least two elements.');
            end
            if any(not(isreal(s)))
                error('Size argument cannot be complex.');
            end
            % check if size arguments have integer values (rounding has no effect and not inf, nan also fails this test).
            if any(ceil(s)~=s | isinf(s))
                error('Size arguments must be real integers.');
            end
            % Fix and check dimensions
            if sum(unknownDimensions) == 1
                if mod(numel(x), prod(s)) ~= 0
                    error('Product of known dimensions, %i, not divisible into total number of elements, %i.', prod(s), numel(x));
                else
                    s(unknownDimensions) = numel(x) / prod(s);
                end
            else
                if prod(s) ~= numel(x)
                    error('Number of elements must not change. Use [] as one of the size inputs to automatically calculate the appropriate size for that dimension.');
                end
            end
            y = copy(x);
            ym = LinProp.Convert2UncArray(y);
            ym.Reshape(int32(s(:)));
            y = LinProp.Convert2LinProp(ym);
        end
        function C = subsasgn(A, S, B)
            %SUBSASGN Subscripted assignment.
            %   A(I) = B assigns the values of B into the elements of A specified by
            %   the subscript vector I.  B must have the same number of elements as I
            %   or be a scalar. 
            %
            %   A(I,J) = B assigns the values of B into the elements of the rectangular
            %   submatrix of A specified by the subscript vectors I and J.  A colon used as
            %   a subscript, as in A(I,:) = B, indicates all columns of those rows
            %   indicated by vector I. Similarly, A(:,J) = B means all rows of columns J.
            %
            %   A(I,J,K,...) = B assigns the values of B to the submatrix of A specified
            %   by the subscript vectors I, J, K, etc. A colon used as a subscript, as in
            %   A(I,:,K) = B, indicates the entire dimension. 
            %
            %   For both A(I,J) = B and the more general multi-dimensional 
            %   A(I,J,K,...) = B, B must be LENGTH(I)-by-LENGTH(J)-by-LENGTH(K)-... , or
            %   be shiftable to that size by adding or removing singleton dimensions, or
            %   contain a scalar, in which case its value is replicated to form a matrix
            %   of that size.
        
            if any(strcmp('.', {S.type}))
                error('Dot indexing is not supported for variables of this type.');
            elseif any(strcmp('{}', {S.type}))
                error('Brace indexing is not supported for variables of this type.');
            elseif length(S) > 1
                error('Invalid array indexing.');    % This type of error should never appear.
            end
            
            % I describes the index-region of A that values are assigned
            % to. I might be larger than A. In that case, A is extended.
            I = S.subs;
            dimI = numel(I);
            
            % Convert logical indexes to subscripts and check subscripts
            for ii = dimI:-1:1
                if islogical(I{ii})
                    I{ii} = find(I{ii});
                else
                    v = I{ii}(:);
                    if any(ceil(v)~=v | isinf(v) | v <= 0)
                        error('Array indices must be positive integers or logical values.');
                    end
                end
            end
            
            newA = strcmp(class(A), 'double'); %#ok<STISA>
            
            sizeA = size(A);
            numelA = prod(sizeA);
            sizeB = size(B);
            numelB = prod(sizeB);
            isemptyB = (numelB == 0);
            isscalarB = (numelB == 1);
            
            % Special case of null assignment to remove elements
            if isemptyB && isa(B, 'double')
                if sum(~strcmp(I, ':')) > 1
                    error('A null assignment can have only one non-colon index.');
                else
                    if dimI == 1
                        if strcmp(I, ':')
                            C = [];
                            return;
                        else
                            S.subs{1} = true(size(A));
                            S.subs{1}(I{1})= false;
                            if sum(sizeA > 1) == 1 % Is vector for arbitrary ndims
                                C = subsref(A, S);
                            else
                                C = subsref(A, S)';
                            end
                            return;
                        end
                    else
                        dim = find(~strcmp(I, ':'));
                        S.subs{dim} = true(1, size(A, dim));
                        S.subs{dim}(I{dim}) = false;
                        C = subsref(A, S);
                        return;
                    end
                end
            end
            
            % Typecasts
            if ~isa(A, 'LinProp')
                A = LinProp(A);
            end
            if ~isa(B, 'LinProp')
                B = LinProp(B);
            end
            isComplexA = A.IsComplex;
            isComplexB = B.IsComplex;
            isComplex = isComplexA || isComplexB;
            if isComplexA && ~isComplexB
                B = complex(B);
            elseif ~isComplexA && isComplexB
                A = complex(A);
            end
            
            % Replace ':' placeholders 
            % Note: The last dimension can always be used to address
            % all following dimensions.
            if all(sizeA == 0)
                % If A has not been defined yet, the dots (:) refer to the
                % size of B.
                if numel(sizeB) ~= sum(cellfun(@numel, I)>1 | strcmp(I, ':'))    % Singleton dimensions of B are ignored, except the dimensions already match.
                    sizeB_reduced = sizeB(sizeB>1);
                    sizeB_reduced = [sizeB_reduced ones(1, numel(I)-numel(sizeB_reduced))];
                else
                    sizeB_reduced = sizeB;
                end
                tmpProd = 1;
                idx = 1;
                if any(strcmp(I, ':'))
                    if dimI < sum(sizeB_reduced>1)
                        error('Unable to perform assignment because the indices on the left side are not compatible with the size of the right side.');
                    end
                    for ii = 1:(dimI-1)  % Dimensions except the last one
                        if strcmp(I{ii}, ':')
                            I{ii} = 1:sizeB_reduced(idx);
                            tmpProd = tmpProd * sizeB_reduced(idx);
                            idx = idx + 1;
                        elseif numel(I{ii}) > 1
                            if numel(I{ii}) ~= sizeB_reduced(idx)
                                error('Unable to perform assignment because the indices on the left side are not compatible with the size of the right side.');
                            end
                            tmpProd = tmpProd * sizeB_reduced(idx);
                            idx = idx + 1;
                        end
                    end
                    if strcmp(I{dimI}, ':') % Special case for last dimension
                        I{dimI} = 1:(numelB/tmpProd);
                    elseif numel(I{dimI}) ~= numelB/tmpProd
                        error('Unable to perform assignment because the indices on the left side are not compatible with the size of the right side.');
                    end
                end
            else
                % If A has already been defined, the dots (:) refer to the
                % size of A.
                for ii = 1:(dimI-1)  % Dimensions except the last one
                    if strcmp(I{ii}, ':')
                        I{ii} = 1:sizeA(ii);
                    end
                end
                if strcmp(I{dimI}, ':') % Special case for last dimension
                    I{dimI} = 1:(numelA/prod(sizeA(1 : (dimI-1))));   
                end
            end
            
            for ii = numel(I):-1:1
                I_isempty = isempty(I{ii});
                if I_isempty
                    I_maxIndex(ii) = 0;
                else
                    I_maxIndex(ii) = double(max(I{ii}));
                end
            end

            % Assignment of no elements to an empty/new object.
            if any(I_isempty) && numelA == 0
                if numelB <= 1
                    s = I_maxIndex;
                    if numel(s) < 2
                        if isemptyB && newA
                            s = [ones(1,2-numel(s)) s];
                        else
                            s = [s zeros(1,2-numel(s))];
                        end
                    else
                        lastNonSingletonDimension = find(s~=1, 1, 'last');
                        s = s(1:max(2, lastNonSingletonDimension));
                    end
                    C = reshape(LinProp([]), s);
                    return;
                else 
                    error('Unable to perform assignment because the indices on the left side are not compatible with the size of the right side.');
                end
            
            % Linear indexing
            elseif dimI == 1
                % Linear indexing follows some specific rules
                
                if ~isscalarB && numel(I{1}) ~= numelB
                    error('Unable to perform assignment because the left and right sides have a different number of elements.');
                end
                
                % Grow vector if necessary
                if I_maxIndex > numelA
                    if numelA == 0
                        A = zeros(1, I_maxIndex, 'LinProp');
                        if isComplex
                            A = complex(A);
                        end
                    elseif isrow(A)
                        A = [A, LinProp(zeros(1, I_maxIndex-numelA))];
                    elseif iscolumn(A)
                        A = [A; LinProp(zeros(I_maxIndex-numelA, 1))];
                    else
                        error('Attempt to grow array along ambiguous dimension.');
                    end
                end
                
                % Call core library functions to copy values
                am = LinProp.Convert2UncArray(A);
                bm = LinProp.Convert2UncArray(B);
                dest_index = LinProp.IndexMatrix(I);

                if isscalarB
                    am.SetSameItem1d(int32(dest_index - 1), bm.GetItem1d(0));
                else
                    am.SetItems1d(int32(dest_index - 1), bm.GetItems1d(int32(0 : numelB-1)));
                end
                
                C = LinProp.Convert2LinProp(am);
                return;
                
            % Or subscript indexing / partial linear indexing
            else
  
                if dimI < numel(sizeA)
                    % partial linear indexing
                    if max(I{end}) > prod(sizeA(dimI:end))
                        error('Attempt to grow array along ambiguous dimension.');
                    end
                else
                    % Ignore empty and singleton dimensions that have been
                    % indexed but do not exist anyways.
                    for ii = dimI:-1:1
                        I_issingleton(ii) = all(I{ii}(:) == 1);
                    end
                    I_lastRelevant = [find(not(I_isempty | I_issingleton), 1, 'last') 2];
                    I_lastRelevant = I_lastRelevant(1);
                    I = I(1:min(dimI, max(numel(sizeA), I_lastRelevant)));
                    dimI = numel(I);
                    I_maxIndex = I_maxIndex(1:dimI);
                end
                
                % Check dimensions
                if ~isscalarB
                    for ii = dimI:-1:1
                        I_numel(ii) = numel(I{ii});
                    end
                    
                    sizeI_reduced = I_numel(I_numel ~= 1);
                    sizeB_reduced = sizeB(sizeB ~= 1);
                    if ~isequal(sizeI_reduced, sizeB_reduced) && not(any(I_numel == 0) && any(sizeB == 0))
                        error('Unable to perform assignment because the size of the left side is %s and the size of the right side is %s.', ...
                        strjoin(string(I_numel), '-by-'), ...
                        strjoin(string(sizeB), '-by-'));
                    end
                    
                end
                    
                % Expand A, if the addressed area is larger
                if numel(I_maxIndex) > numel(sizeA)
                    sizeA(end+1:numel(I_maxIndex)) = 0; % Expand size vector for A, if nI is larger
                end
                sA_nI = [sizeA(1 : (dimI-1)), prod(sizeA(dimI:end))]; % size of A, when using the same number of dimensions as nI;
                if any(I_maxIndex > sA_nI)
                    A2 = LinProp(zeros(max(I_maxIndex, sA_nI)));
                    if isComplex
                        A2 = complex(A2);
                    end
                    if numel(A) == 0
                        A = A2;
                    else
                        % Copy over existing values from A to A2...
                        A = subsasgn(A2, substruct('()', arrayfun(@(x) (1:x), size(A), 'UniformOutput', false)), A);
                    end
                end
                
                % Remove trailing singleton dimensions that might have been
                % addressed. These might actually not exist if the
                % subscript used was 1.
                while numel(I) > 2 && numel(I{end}) == 1 && I{end} == 1
                    I(end) = [];
                end
                
                % Call core library functions to copy values
                am = LinProp.Convert2UncArray(A);
                bm = LinProp.Convert2UncArray(B);
                dest_index = LinProp.IndexMatrix(I);

                if isscalarB
                    am.SetSameItemNd(int32(dest_index - 1), bm.GetItem1d(0));
                else
                    src_subs = arrayfun(@(x) 1:x, sizeB, 'UniformOutput', false);
                    src_index  = LinProp.IndexMatrix(src_subs);

                    am.SetItemsNd(int32(dest_index - 1), bm.GetItemsNd(int32(src_index - 1)));
                end

                C = LinProp.Convert2LinProp(am);
                return;

            end
               
        end
        function n = numArgumentsFromSubscript(~, ~, ~)
            % Number of arguments returned by subsref and required by subsasgn. 
            %
            % When addressing a = {1, 2, 3} with a{:}, this function would
            % return 3. When addressing a = {1, 2, 3} with a(:), this
            % function would retrun 1. 
            %
            % This class does not support brace indexing. When using dot
            % indexing on a LinProp matrix, e.g. a = LinProp(1:3); a.Value, 
            % we want to return one matrix containing all the values of a.
            % Thus, this function always returns 1.
            %
            n = 1;
        end
        function B = subsref(A, S)
            %SUBSREF Subscripted reference.
            %   A(I) is an array formed from the elements of A specified by the
            %   subscript vector I.  The resulting array is the same size as I except
            %   for the special case where A and I are both vectors.  In this case,
            %   A(I) has the same number of elements as I but has the orientation of A.
            %
            %   A(I,J) is an array formed from the elements of the rectangular
            %   submatrix of A specified by the subscript vectors I and J.  The
            %   resulting array has LENGTH(I) rows and LENGTH(J) columns.  A colon used
            %   as a subscript, as in A(I,:), indicates all columns of those rows
            %   indicated by vector I. Similarly, A(:,J) = B means all rows of columns
            %   J.
            %
            %   For multi-dimensional arrays, A(I,J,K,...) is the subarray specified by
            %   the subscripts.  The result is LENGTH(I)-by-LENGTH(J)-by-LENGTH(K)-...
            
            if strcmp('.', S(1).type)
                B = builtin('subsref', A, S);
            elseif strcmp('{}', S(1).type)
                error('Brace indexing is not supported for variables of this type.');
            else

                ni = numel(S(1).subs);
                if ni == 0
                    B = copy(A);
                else

                    sizeA = size(A);
                    isvectorA = sum(sizeA > 1) == 1;
                    src_subs = S(1).subs;
                    sizeB = [];

                    % Convert logical indexes to subscripts
                    for ii = 1:ni
                        if islogical(src_subs{ii})
                            src_subs{ii} = find(src_subs{ii});
                        end
                    end

                    % This is a very special case. If linear indexing is used, but
                    % the linear indexes are arranged in form of a matrix, the
                    % output has the shape of the matrix. This does not apply to
                    % logical indexes.
                    if ni == 1 && ~isvector(src_subs{1})
                        sizeB = int32(size(src_subs{1}));   % Save shape of output for later.
                        src_subs{1} = src_subs{1}(:);       % But conform to vector for processing.
                    end

                    sizeA_extended = [sizeA ones(1, ni-numel(sizeA))];
                    % Replace ':' placeholders and ensure indexes are integers.
                    % Note: The last dimension can always be used to address
                    % all following dimensions.
                    for ii = 1:(ni-1)  % Dimensions except the last one
                        if strcmp(src_subs{ii}, ':')
                            src_subs{ii} = 1:sizeA_extended(ii);
                        else
                            originalValue = src_subs{ii};
                            src_subs{ii} = int32(src_subs{ii});
                            if ~isequal(originalValue, double(src_subs{ii}))
                                error('Array indices must be positive integers or logical values.');
                            end
                        end
                    end
                    if strcmp(src_subs{ni}, ':') % Special case for last dimension
                        src_subs{ni} = (1:(numel(A)/prod(sizeA_extended(1 : (ni-1)))))';
                    else
                        originalValue = src_subs{ni};
                        src_subs{ni} = int32(src_subs{ni});
                        if ~isequal(originalValue, double(src_subs{ni}))
                            error('Array indices must be positive integers or logical values.');
                        end
                    end

                    % Handling (partial) linear indexing
                    if ni == 1 && isvectorA
                        % If A is a vector and indexed by a vector, the output has the same shape as A. 
                        % This does not apply if the index is ':'.
                        if ~strcmp(S(1).subs{1}, ':') && isempty(sizeB)
                            sizeB = int32(sizeA);
                            sizeB(sizeA > 1) = int32(numel(src_subs{1}));
                        end
                    else
                        % Determine the size of A based on the used
                        % indexing and reshape if necessary.
                        sizeAnew = [sizeA_extended(1:ni-1) prod(sizeA_extended(ni:end))];
                        if numel(sizeAnew) == 1
                            % If linear indexing is used, the shape of the
                            % output is determined by the shape of the index.
                            if isrow(src_subs{1}) 
                                sizeAnew = [1 sizeAnew(1)];
                                sizeB    = int32([1 numel(src_subs{1})]);
                            else % src_subs{1} is a column vector or a matrix(!).
                                sizeAnew = [sizeAnew(1) 1];
                            end
                        end
                        if ~isequal(sizeAnew, sizeA)
                            A = reshape(A, sizeAnew);
                            sizeA = sizeAnew;
                            isvectorA = sum(sizeA > 1) == 1;
                        end
                    end

                    % If the size of B is not determined by some special
                    % case above, calculate it now
                    if isempty(sizeB)
                        for ii = ni:-1:1
                            sizeB(ii) = int32(numel(src_subs{ii}));
                        end
                        % Trailing singleton dimensions are removed
                        if numel(sizeB) > 2
                            lastNonSingletonDimension = find(sizeB~=1, 1, 'last');
                            if lastNonSingletonDimension < 2
                                sizeB = sizeB(1:2);
                            elseif ~isempty(lastNonSingletonDimension)
                                sizeB = sizeB(1:lastNonSingletonDimension);
                            end
                        end
                    end
                    for ii = numel(sizeB):-1:1
                        dest_subs{ii} = 1:sizeB(ii);
                    end

                    % Create the UncArrays and index matricies for copying
                    am = LinProp.Convert2UncArray(A);
                    src_index  = LinProp.IndexMatrix(src_subs);
                    dest_index = LinProp.IndexMatrix(dest_subs);
                    if A.IsComplex
                       bm = NET.createGeneric('Metas.UncLib.Core.Ndims.ComplexNArray', {'Metas.UncLib.LinProp.UncNumber'});
                       bm.InitNd(sizeB);
                    else
                       bm = NET.createGeneric('Metas.UncLib.Core.Ndims.RealNArray', {'Metas.UncLib.LinProp.UncNumber'});
                       bm.InitNd(sizeB);
                    end
                    % If A is a scalar, the UncArray am will have at most 2
                    % dimensions. If A was addressed with more than 2
                    % dimensions, e.g. A(1, 1, 1), we simply ignore the
                    % other dimensions. If the indices were anything other
                    % than 1, A would have been reshaped above to not be a
                    % scalar.
                    if prod(sizeA) == 1 && ni > 2
                        src_index = src_index(:, 1:2);
                    end
                    
                    % Copy the selected elements
                    try
                        if prod(sizeB) == 1
                            if ni == 1
                                B = LinProp(am.GetItem1d(int32(src_index - 1)));
                            else
                                B = LinProp(am.GetItemNd(int32(src_index - 1)));
                            end
                        else
                            % If we reach this point, A is guaranteed to be a
                            % matrix.
                            bm.SetItemsNd(int32(dest_index - 1), am.GetItemsNd(int32(src_index - 1)));
                            B = LinProp(bm);
                        end
                    catch e
                        
                        % Some index was incorrect. Test the subscripts to print typical matlab error messages.
                        if any(cellfun(@(v) any(isinf(v) | v <= 0), src_subs))
                            error('Array indices must be positive integers or logical values.');
                        end
                        if ni == 1 && isvectorA
                            if any(src_subs{1} > numel(A))
                                error('Index exceeds the number of array elements (%i).', numel(A));
                            end
                        else
                            too_large = arrayfun(@(m, v) any(v{1} > m), sizeA(1:ni), src_subs);
                            if any(too_large)
                                error('Index in position %i exceeds array bounds (must not exceed %i).', find(too_large>0, 1), sizeA(find(too_large>0, 1)));
                            end
                        end
                        
                        % Oterhwise rethrow prior error (this should not happen).
                        rethrow(e);
                    end
                    
                end
                
                % after S(1).type == '()' has been processed
                if length(S) > 1
                    B = subsref(B, S(2:end));
                end
            end
        end
        function c = cat(dim, a, varargin)
            
            c = a;
                
            if numel(varargin) > 0
                ndimsA = ndims(a);
                sizeA = size(a);
                sizeVararginElements = cell(1, numel(varargin));
                for ii = 1:numel(varargin)
                    if ndims(varargin{ii}) ~= ndimsA
                        error('Dimensions of arrays being concatenated are not consistent.');
                    end
                    sizeVararginElements{ii} = size(varargin{ii});
                    for kk = 1:ndimsA
                        if kk ~= dim && sizeA(kk) ~= sizeVararginElements{ii}(kk)
                            error('Dimensions of arrays being concatenated are not consistent.');
                        end
                    end
                end
                
                sizeAInCatDim = sizeA(dim);
                for ii = 1:numel(varargin)
                    subs = cell(1, ndimsA);
                    subs(:) = {':'};
                    sizeVararginInCatDim = sizeVararginElements{ii}(dim);
                    subs{dim} = sizeAInCatDim+1:sizeAInCatDim+sizeVararginInCatDim;
                    c = subsasgn(c, substruct('()', subs), varargin{ii});
                    
                    sizeAInCatDim = sizeAInCatDim+sizeVararginInCatDim;
                end
                
            end
        end
        function c = horzcat(a, varargin)
            c = cat(2, a, varargin{:});
        end
        function c = vertcat(a, varargin)
            c = cat(1, a, varargin{:});
        end
        function d = get.Value(obj)
            d = get_value(obj);
        end
        function d = get.StdUnc(obj)
            d = get_stdunc(obj);
        end
        function b = get.IsComplex(obj)
            b = LinProp.IsComplexNet(obj.NetObject);
        end
        function b = get.IsArray(obj)
            b = LinProp.IsArrayNet(obj.NetObject);
        end
        function d = double(obj)
            d = get_value(obj);
        end
        function o = get_net_object(obj)
            o = obj.NetObject;
        end
        function d = get_value(obj)
            d = LinProp.Convert2Double(LinProp.UncHelper.GetValue(obj.NetObject));
        end
        function d = get_stdunc(obj)
            d = LinProp.Convert2Double(LinProp.UncHelper.GetStdUnc(obj.NetObject));
        end
        function d = get_idof(obj)
            d = LinProp.Convert2Double(LinProp.UncHelper.GetIDof(obj.NetObject));
        end
        function d = get_fcn_value(obj)
            d = LinProp.Convert2Double(LinProp.UncHelper.GetFcnValue(obj.NetObject));
        end
        function d = get_coverage_interval(obj, p)
            l = ToUncList(obj);
            temp = LinProp.UncHelper.GetCoverageInterval(l, p);
            array = NET.createGeneric('Metas.UncLib.Core.Ndims.RealNArray', {'Metas.UncLib.Core.Number'});
            array.Init2dData(temp);
            d = LinProp.Convert2Double(array);
        end
        function d = get_moment(obj, n)
            d = LinProp.Convert2Double(LinProp.UncHelper.GetMoment(obj.NetObject, int32(n)));
        end
        function c = get_correlation(obj)
            l = ToUncList(obj);
            temp = LinProp.UncHelper.GetCorrelation(l);
            array = NET.createGeneric('Metas.UncLib.Core.Ndims.RealNArray', {'Metas.UncLib.Core.Number'});
            array.Init2dData(temp);
            c = LinProp.Convert2Double(array);
        end
        function c = get_covariance(obj)
            l = ToUncList(obj);
            temp = LinProp.UncHelper.GetCovariance(l);
            array = NET.createGeneric('Metas.UncLib.Core.Ndims.RealNArray', {'Metas.UncLib.Core.Number'});
            array.Init2dData(temp);
            c = LinProp.Convert2Double(array);
        end
        function c = get_jacobi(obj)
            l = ToUncList(obj);
            temp = LinProp.UncHelper.GetJacobi(l);
            array = NET.createGeneric('Metas.UncLib.Core.Ndims.RealNArray', {'Metas.UncLib.Core.Number'});
            array.Init2dData(temp);
            c = LinProp.Convert2Double(array);
        end
        function c = get_jacobi2(x, y)
            x2 = ToUncList(x);
            y2 = ToUncList(y);
            temp = LinProp.UncHelper.GetJacobi2(x2, y2);
            array = NET.createGeneric('Metas.UncLib.Core.Ndims.RealNArray', {'Metas.UncLib.Core.Number'});
            array.Init2dData(temp);
            c = LinProp.Convert2Double(array);
        end
        function c = get_unc_component(x, y)
            x2 = ToUncList(x);
            y2 = ToUncList(y);
            temp = LinProp.UncHelper.GetUncComponent(x2, y2);
            array = NET.createGeneric('Metas.UncLib.Core.Ndims.RealNArray', {'Metas.UncLib.Core.Number'});
            array.Init2dData(temp);
            c = LinProp.Convert2Double(array);
        end
        function n = memsize(obj)
            n = double(obj.NetObject.memsize);
        end
        function y = uplus(x)
            y = copy(x);
        end
        function y = uminus(x)
            y = LinProp(x.NetObject.Negative());
        end
        function z = plus(x,y)
            if numel(x) == 0 && numel(y) == 0
                z = LinProp([]);
            else
                x = LinProp(x);
                y = LinProp(y);
                if x.IsComplex && ~y.IsComplex
                    y = complex(y);
                end
                if ~x.IsComplex && y.IsComplex
                    x = complex(x);
                end
                if ~x.IsArray && ~y.IsArray
                    z = LinProp(x.NetObject.Add(y.NetObject));
                elseif x.IsArray && ~y.IsArray
                    z = LinProp(x.NetObject.LAdd(y.NetObject));
                elseif ~x.IsArray && y.IsArray
                    z = LinProp(y.NetObject.RAdd(x.NetObject));
                else
                    [x, y] = LinProp.replicateSingletonDimensions(x, y);
                    z = LinProp(x.NetObject.Add(y.NetObject));
                end
            end
        end
        function z = minus(x,y)
            if numel(x) == 0 && numel(y) == 0
                z = LinProp([]);
            else
                x = LinProp(x);
                y = LinProp(y);
                if x.IsComplex && ~y.IsComplex
                    y = complex(y);
                end
                if ~x.IsComplex && y.IsComplex
                    x = complex(x);
                end
                if ~x.IsArray && ~y.IsArray
                    z = LinProp(x.NetObject.Subtract(y.NetObject));
                elseif x.IsArray && ~y.IsArray
                    z = LinProp(x.NetObject.LSubtract(y.NetObject));
                elseif ~x.IsArray && y.IsArray
                    z = LinProp(y.NetObject.RSubtract(x.NetObject));
                else
                    [x, y] = LinProp.replicateSingletonDimensions(x, y);
                    z = LinProp(x.NetObject.Subtract(y.NetObject));
                end
            end
        end
        function z = times(x,y)
            x = LinProp(x);
            y = LinProp(y);
            if x.IsComplex && ~y.IsComplex
                y = complex(y);
            end
            if ~x.IsComplex && y.IsComplex
                x = complex(x);
            end
            
            if ~x.IsArray && ~y.IsArray
                z = LinProp(x.NetObject.Multiply(y.NetObject));
            elseif x.IsArray && ~y.IsArray
                z = LinProp(x.NetObject.LMultiply(y.NetObject));
            elseif ~x.IsArray && y.IsArray
                z = LinProp(y.NetObject.RMultiply(x.NetObject));
            else
                [x, y] = LinProp.replicateSingletonDimensions(x, y);
                z = LinProp(x.NetObject.Multiply(y.NetObject));
            end
        end
        function z = rdivide(x,y)
            x = LinProp(x);
            y = LinProp(y);
            if x.IsComplex && ~y.IsComplex
                y = complex(y);
            end
            if ~x.IsComplex && y.IsComplex
                x = complex(x);
            end
            if ~x.IsArray && ~y.IsArray
                z = LinProp(x.NetObject.Divide(y.NetObject));
            elseif x.IsArray && ~y.IsArray
                z = LinProp(x.NetObject.LDivide(y.NetObject));
            elseif ~x.IsArray && y.IsArray
                z = LinProp(y.NetObject.RDivide(x.NetObject));
            else
                [x, y] = LinProp.replicateSingletonDimensions(x, y);
                z = LinProp(x.NetObject.Divide(y.NetObject));
            end
        end
        function z = power(x,y)
            x = LinProp(x);
            y = LinProp(y);
            ydbl = double(y);
            yint = int32(ydbl);
            if (~y.IsArray) && (~y.IsComplex)
                yconst = (yint == ydbl) & (y.NetObject.IsConst);
            else
                yconst = false;
            end
            if yconst
                if x.IsArray
                    z = LinProp.Convert2LinProp(x.NetObject.Pow(yint));
                else
                    z = LinProp.Convert2LinProp(x.NetObject.Pow(yint));
                end
            else
                value = get_value(x); 
                if any(value(:) < 0)
                    x = complex(x);
                end
                if x.IsComplex && ~y.IsComplex
                    y = complex(y);
                end
                if ~x.IsComplex && y.IsComplex
                    x = complex(x);
                end
                if ~x.IsArray && ~y.IsArray
                    z = LinProp.Convert2LinProp(x.NetObject.Pow(y.NetObject));
                elseif x.IsArray && ~y.IsArray
                    y = y.*ones(size(x));
                    z = x.^y;
                    % z = LinProp.Convert2LinProp(x.NetObject.LPow(y.NetObject));
                elseif ~x.IsArray && y.IsArray
                    x = x.*ones(size(y));
                    z = x.^y;
                    % z = LinProp.Convert2LinProp(y.NetObject.RPow(x.NetObject));
                else
                    z = LinProp.Convert2LinProp(x.NetObject.Pow(y.NetObject));
                end
            end
        end
        function y = complex(x)
            if x.IsComplex
                y = copy(x);
            else
                if x.IsArray
                    y = NET.createGeneric('Metas.UncLib.Core.Ndims.ComplexNArray', {'Metas.UncLib.LinProp.UncNumber'});
                else
                    y = NET.createGeneric('Metas.UncLib.Core.Complex', {'Metas.UncLib.LinProp.UncNumber'});
                end
                y.InitRe(x.NetObject);
                y = LinProp(y);
            end
        end
        function y = real(x)
            if x.IsComplex
                y = LinProp(x.NetObject.Real());
            else
                y = copy(x);
            end
        end
        function y = imag(x)
            x = complex(x);
            y = LinProp(x.NetObject.Imag());
        end
        function y = conj(x)
            x = complex(x);
            y = LinProp(x.NetObject.Conj());
        end        
        function y = abs(x)
            y = LinProp(x.NetObject.Abs());
        end       
        function y = angle(x)
            x = complex(x);
            y = LinProp(x.NetObject.Angle());
        end
        function q = unwrap(p, varargin)
            q = p + unwrap(double(p), varargin{:}) - double(p);
        end
        function y = deg2rad(x)
            y = (pi/180) .* x;
        end
        function y = rad2deg(x)
            y = (180/pi) .* x;
        end
        function y = exp(x)
            y = LinProp(x.NetObject.Exp());
        end
        function y = log(x)
            value = get_value(x); 
            if any(value(:) < 0)
                x = complex(x);
            end
            y = LinProp(x.NetObject.Log());
        end
        function y = log10(x)
            value = get_value(x); 
            if any(value(:) < 0)
                x = complex(x);
            end
            y = LinProp(x.NetObject.Log10());
        end
        function y = sqrt(x)
            value = get_value(x); 
            if any(value(:) < 0)
                x = complex(x);
            end
            y = LinProp(x.NetObject.Sqrt());
        end
        function y = sign(x)
            y = sign(double(x));
        end
        function y = sin(x)
            y = LinProp(x.NetObject.Sin());
        end
        function y = cos(x)
            y = LinProp(x.NetObject.Cos());
        end
        function y = tan(x)
            y = LinProp(x.NetObject.Tan());
        end
        function y = sinh(x)
            y = LinProp(x.NetObject.Sinh());
        end
        function y = cosh(x)
            y = LinProp(x.NetObject.Cosh());
        end
        function y = tanh(x)
            y = LinProp(x.NetObject.Tanh());
        end
        function y = asin(x)
            y = LinProp(x.NetObject.Asin());
        end
        function y = acos(x)
            y = LinProp(x.NetObject.Acos());
        end
        function y = atan(x)
            y = LinProp(x.NetObject.Atan());
        end
        function z = atan2(x,y)
            x = LinProp(x);
            y = LinProp(y);
            if x.IsComplex || y.IsComplex
                error('Inputs must be real');
            end
            if ~x.IsArray && ~y.IsArray
                z = LinProp(x.NetObject.Atan2(y.NetObject));
            elseif x.IsArray && ~y.IsArray
                y = y.*ones(size(x));
                z = atan2(x,y);
                % z = LinProp(x.NetObject.LAtan2(y.NetObject));
            elseif ~x.IsArray && y.IsArray
                x = x.*ones(size(y));
                z = atan2(x,y);
                % z = LinProp(y.NetObject.RAtan2(x.NetObject));
            else
                z = LinProp(x.NetObject.Atan2(y.NetObject));
            end
        end
        function y = asinh(x)
            x = complex(x);
            y = LinProp(x.NetObject.Asinh());
        end
        function y = acosh(x)
            x = complex(x);
            y = LinProp(x.NetObject.Acosh());
        end
        function y = atanh(x)
            x = complex(x);
            y = LinProp(x.NetObject.Atanh());
        end
        function [k,e] = ellipke(x)
            if (x.IsComplex)
                error('Input must be real');
            end
            k = LinProp(x.NetObject.Ellipk());
            e = LinProp(x.NetObject.Ellipe());
        end
        function z = eq(x,y)
            z = double(x) == double(y);
        end
        function z = ge(x,y)
            z = double(x) >= double(y);
        end
        function z = gt(x,y)
            z = double(x) > double(y);
        end
        function z = le(x,y)
            z = double(x) <= double(y);
        end
        function z = lt(x,y)
            z = double(x) < double(y);
        end
        function z = ne(x,y)
            z = double(x) ~= double(y);
        end
        function y = isfinite(x)
            y = isfinite(double(x));
        end
        function y = isinf(x)
            y = isinf(double(x));
        end
        function y = isnan(x)
            y = isnan(double(x));
        end
        function y = isreal(x)
            y = ~x.IsComplex;
        end
        function y = transpose(x)
            if x.IsArray
                y = LinProp(x.NetObject.Transpose());
            else
                y = x;
            end
        end
        function y = ctranspose(x)
            if x.IsArray
                if x.IsComplex
                    y = LinProp(x.NetObject.CTranspose());
                else
                    y = LinProp(x.NetObject.Transpose());
                end
            else
                y = conj(x);
            end
        end
        function d = diag(A)
            am = LinProp.Convert2UncArray(A);
            s = size(A);
            if ((s(1) == 1) || (s(2) == 1))
                n = numel(A);
                if A.IsComplex
                    m = NET.createGeneric('Metas.UncLib.Core.Ndims.ComplexNArray', {'Metas.UncLib.LinProp.UncNumber'});
                    m.Zeros2d(n, n);
                else
                    m = NET.createGeneric('Metas.UncLib.Core.Ndims.RealNArray', {'Metas.UncLib.LinProp.UncNumber'});
                    m.Zeros2d(n, n);
                end
                for i1 = 1:n
                    m.SetItem2d(i1-1, i1-1, am.GetItem1d(i1-1));
                end
                d = LinProp.Convert2LinProp(m);
            else
                if ((am.ndims ~= 2) || (s(1) ~= s(2)))
                    error('Matrix must be square.');
                end
                n1 = s(1);
                if A.IsComplex
                    m = NET.createGeneric('Metas.UncLib.Core.Ndims.ComplexNArray', {'Metas.UncLib.LinProp.UncNumber'});
                    m.Init2d(n1, 1);
                else
                    m = NET.createGeneric('Metas.UncLib.Core.Ndims.RealNArray', {'Metas.UncLib.LinProp.UncNumber'});
                    m.Init2d(n1, 1);
                end
                for i1 = 1:n1
                    m.SetItem2d(i1-1, 0, am.GetItem2d(i1-1, i1-1));
                end
                d = LinProp.Convert2LinProp(m);
            end
        end
        function d = det(A)
            linalg = LinProp.LinAlg(A.IsComplex);
            d = LinProp.Convert2LinProp(linalg.Det(LinProp.Convert2UncArray(A)));
        end
        function d = inv(A)
            linalg = LinProp.LinAlg(A.IsComplex);
            d = LinProp.Convert2LinProp(linalg.Inv(LinProp.Convert2UncArray(A)));
        end
        function z = ldivide(x,y)
            z = y./x;
        end
        function z = mldivide(x,y)
            x = LinProp(x);
            y = LinProp(y);
            if size(y, 2) == 1
                if x.IsComplex && ~y.IsComplex
                    y = complex(y);
                end
                if ~x.IsComplex && y.IsComplex
                    x = complex(x);
                end
                xm = LinProp.Convert2UncArray(x);
                yv = LinProp.Convert2UncArray(y);
                s = size(x);
                if s(1) == s(2)
                    linalg = LinProp.LinAlg(x.IsComplex);
                    zv = linalg.Solve(xm, yv);
                else
                    linalg = LinProp.LinAlg2(x.IsComplex);
                    zv = linalg.LstSqrSolve(xm, yv);
                end
                z = LinProp.Convert2LinProp(zv);
            else
                z = inv(x)*y;
            end
        end
        function z = mpower(x,y)
            if (numel(x) == 1 && numel(y) == 1)
                % Power
                z = x.^y;
            elseif (numel(x) == 1)
                % Matrix Exponents
                [v, d] = eig(y);
                z = v*diag(x.^diag(d))/(v);
            elseif (numel(y) == 1)
                if (isa(y, 'double') && y == -1)
                    % Matrix Inverse
                    z = inv(x);
                else
                    % Matrix Power
                    [v, d] = eig(x);
                    z = v*diag(diag(d).^y)/(v);
                end
            else
                error('Incorrect dimensions for raising a matrix to a power. Check that the matrix is square and the power is a scalar. To perform elementwise matrix powers, use ''.^''.')
            end
        end
        function z = mrdivide(x,y)
            z = x*inv(y);
        end
        function z = mtimes(x,y)
            if isscalar(x) || isscalar(y)
                z = times(x, y);
            else
                x = LinProp(x);
                y = LinProp(y);
                if x.IsComplex && ~y.IsComplex
                    y = complex(y);
                end
                if ~x.IsComplex && y.IsComplex
                    x = complex(x);
                end
                
                dims = max(ndims(x), ndims(y));
                if dims > 2
                    error('Arguments must be 2-D, or at least one argument must be scalar. Use TIMES (.*) for elementwise multiplication.');
                elseif size(x, 2) ~= size(y, 1)
                    error('Incorrect dimensions for matrix multiplication. Check that the number of columns in the first matrix matches the number of rows in the second matrix. To perform elementwise multiplication, use ''.*''.');
                end
                
                linalg = LinProp.LinAlg(x.IsComplex);
                xm = LinProp.Convert2UncArray(x);
                ym = LinProp.Convert2UncArray(y);
                zm = linalg.Dot(xm, ym);
                z = LinProp.Convert2LinProp(zm);
            end
        end
        function [L, U, P] = lu(A)
            linalg = LinProp.LinAlg(A.IsComplex);
            am = LinProp.Convert2UncArray(A);
            temp = linalg.Lu(am);
            L = LinProp.Convert2LinProp(temp.l);
            U = LinProp.Convert2LinProp(temp.u);
            P = LinProp.Convert2LinProp(temp.p);
        end
        function x = lscov(A,b,V)
            A = LinProp(A);
            b = LinProp(b);
            [v, d] = eig(V);
            e = diag(d);
            for i = 1:length(e)
                if e(i) > 1e-15
                    e(i) = 1./e(i);
                else
                    e(i) = 0;
                end
            end
            W = LinProp(v*diag(e)*v');
            if A.IsComplex && ~b.IsComplex
                b = complex(b);
            end
            if ~A.IsComplex && b.IsComplex
                A = complex(A);
            end
            linalg = LinProp.LinAlg2(A.IsComplex);
            Am = LinProp.Convert2UncArray(A);
            bv = LinProp.Convert2UncArray(b);
            Wm = LinProp.Convert2UncArray(W);
            xv = linalg.WeightedLstSqrSolve(Am, bv, Wm);
            x = LinProp.Convert2LinProp(xv);
        end
        function a = sum(x, varargin)
            s = size(x);
            switch nargin
                case 1
                    % find first non-singleton dimension
                    f = [find(s > 1) 1];
                    a = sum(x, f(1));
                case {2,3}
                    i = varargin{1};
                    if i < 1
                        error('Dimension argument must be a positive integer scalar within indexing range');
                    end
                    if i > numel(s)
                        a = x;
                    else
                        linalg = LinProp.LinAlg(x.IsComplex);
                        xm = LinProp.Convert2UncArray(x);
                        am = linalg.Sum(xm, i-1);
                        a = LinProp.Convert2LinProp(am);
                    end
                otherwise
                    error('Too many input arguments')
            end
        end
        function a = prod(x, varargin)
            s = size(x);
            switch nargin
                case 1
                    % find first non-singleton dimension
                    f = [find(s > 1) 1];
                    a = prod(x, f(1));
                case {2,3}
                    i = varargin{1};
                    if i < 1
                        error('Dimension argument must be a positive integer scalar within indexing range');
                    end
                    if i > numel(s)
                        a = x;
                    else
                        linalg = LinProp.LinAlg(x.IsComplex);
                        xm = LinProp.Convert2UncArray(x);
                        am = linalg.Prod(xm, i-1);
                        a = LinProp.Convert2LinProp(am);
                    end
                otherwise
                    error('Too many input arguments')
            end
        end
        function a = mean(x, varargin)
            s = size(x);
            switch nargin
                case 1
                    % find first non-singleton dimension
                    f = [find(s > 1) 1];
                    a = mean(x, f(1));
                case 2
                    i = varargin{1};
                    if i < 1
                        error('Dimension argument must be a positive integer scalar within indexing range');
                    end
                    if i > numel(s)
                        a = x;
                    else
                        a = sum(x, i)./size(x, i);
                    end
                otherwise
                    error('Too many input arguments')
            end
        end
        function X = fft(A)
            numlib = LinProp.NumLib2(1);
            A = complex(A);
            s = size(A);
            am = LinProp.Convert2UncArray(A);
            xm = numlib.Fft(am);
            X = LinProp.Convert2LinProp(xm);
            X = reshape(X, s);
        end
        function X = ifft(A)
            numlib = LinProp.NumLib2(1);
            A = complex(A);
            s = size(A);
            am = LinProp.Convert2UncArray(A);
            xm = numlib.Ifft(am);
            X = LinProp.Convert2LinProp(xm);
            X = reshape(X, s);
        end
        function yy = interpolation(x, y, n, xx)
            x = double(x(:));
            y = LinProp(y);
            n = int32(n);
            s = size(xx);
            xx = double(xx(:));
            numlib = LinProp.NumLib(y.IsComplex);
            ym = LinProp.Convert2UncArray(y);
            yym = numlib.Interpolation(x, ym, n, xx);
            yy = LinProp.Convert2LinProp(yym);
            yy = reshape(yy, s);
        end
        function yy = interpolation2(x, y, n, xx)
            x = double(x(:));
            y = LinProp(y);
            n = int32(n);
            s = size(xx);
            xx = double(xx(:));
            numlib = LinProp.NumLib2(y.IsComplex);
            ym = LinProp.Convert2UncArray(y);
            yym = numlib.Interpolation2(x, ym, n, xx);
            yy = LinProp.Convert2LinProp(yym);
            yy = reshape(yy, s);
        end
        function yy = spline(x, y, xx, varargin)
            x = double(x(:));
            y = LinProp(y);
            s = size(xx);
            xx = double(xx(:));
            [y, sb, sv, eb, ev] = SplineOptArgs(y, varargin{:});
            numlib = LinProp.NumLib(y.IsComplex);
            ym = LinProp.Convert2UncArray(y);
            yym = numlib.SplineInterpolation(x, ym, xx, sb, sv, eb, ev);
            yy = LinProp.Convert2LinProp(yym);
            yy = reshape(yy, s);
        end
        function yy = spline2(x, y, xx, varargin)
            x = double(x(:));
            y = LinProp(y);
            s = size(xx);
            xx = double(xx(:));
            [y, sb, sv, eb, ev] = SplineOptArgs(y, varargin{:});
            numlib = LinProp.NumLib2(y.IsComplex);
            ym = LinProp.Convert2UncArray(y);
            yym = numlib.SplineInterpolation2(x, ym, xx, sb, sv, eb, ev);
            yy = LinProp.Convert2LinProp(yym);
            yy = reshape(yy, s);
        end
        function p = splinecoefs(x, y, varargin)
            x = double(x(:));
            y = LinProp(y);
            [y, sb, sv, eb, ev] = SplineOptArgs(y, varargin{:});
            numlib = LinProp.NumLib(y.IsComplex);
            ym = LinProp.Convert2UncArray(y);
            pm = numlib.SplineCoefs(x, ym, sb, sv, eb, ev);
            p = LinProp.Convert2LinProp(pm);
        end
        function a = integrate(x, y, n)
            x = double(x(:));
            y = LinProp(y);
            n = int32(n);
            s = size(y);
            numlib = LinProp.NumLib2(y.IsComplex);
            ym = LinProp.Convert2UncArray(y);
            am = numlib.Integrate(x, ym, n);
            a = LinProp.Convert2LinProp(am);
            a = reshape(a, s);
        end
        function a = integrate2(x, y, n)
            x = double(x(:));
            y = LinProp(y);
            n = int32(n);
            numlib = LinProp.NumLib2(y.IsComplex);
            ym = LinProp.Convert2UncArray(y);
            am = numlib.Integrate2(x, ym, n);
            a = LinProp.Convert2LinProp(am);
        end
        function a = splineintegrate(x, y, varargin)
            x = double(x(:));
            y = LinProp(y);
            s = size(y);
            [y, sb, sv, eb, ev] = SplineOptArgs(y, varargin{:});
            numlib = LinProp.NumLib2(y.IsComplex);
            ym = LinProp.Convert2UncArray(y);
            am = numlib.SplineIntegrate(x, ym, sb, sv, eb, ev);
            a = LinProp.Convert2LinProp(am);
            a = reshape(a, s);
        end
        function a = splineintegrate2(x, y, varargin)
            x = double(x(:));
            y = LinProp(y);
            [y, sb, sv, eb, ev] = SplineOptArgs(y, varargin{:});
            numlib = LinProp.NumLib2(y.IsComplex);
            ym = LinProp.Convert2UncArray(y);
            am = numlib.SplineIntegrate2(x, ym, sb, sv, eb, ev);
            a = LinProp.Convert2LinProp(am);
         end
        function p = polyfit(x,y,n)
            x = LinProp(x);
            y = LinProp(y);
            n = int32(n);
            if x.IsComplex && ~y.IsComplex
                y = complex(y);
            end
            if ~x.IsComplex && y.IsComplex
                x = complex(x);
            end
            numlib = LinProp.NumLib(x.IsComplex);
            xm = LinProp.Convert2UncArray(x);
            ym = LinProp.Convert2UncArray(y);
            pm = numlib.PolyFit(xm, ym, n);
            p = LinProp.Convert2LinProp(pm);
        end
        function y = polyval(p,x)
            p = LinProp(p);
            x = LinProp(x);
            if p.IsComplex && ~x.IsComplex
                x = complex(x);
            end
            if ~p.IsComplex && x.IsComplex
                p = complex(p);
            end
            numlib = LinProp.NumLib(p.IsComplex);
            pm = LinProp.Convert2UncArray(p);
            xm = LinProp.Convert2UncArray(x);
            ym = numlib.PolyVal(pm, xm);
            y = LinProp.Convert2LinProp(ym);
        end
        function binary_file(x, filepath)
            x.NetObject.BinarySerialize(filepath);
        end
        function xml_file(x, filepath)
            x.NetObject.XmlSerialize(filepath);
        end
        function s = xml_string(x)
            s = char(x.NetObject.XmlSerializeToString());
        end
        function bin = saveobj(obj)
            bin.data = uint8(obj.NetObject.BinarySerializeToByteArray());
            bin.array = obj.IsArray;
            bin.complex = obj.IsComplex;
        end
    end
    methods (Hidden, Access = public)
        function displayInFormat(obj, useFormat) %#ok<INUSL> Used through inputname
            % Function used to print a number in a different format than
            % the one selected currently. 
            %
            % To make sure the correct variable name is shown, the function
            % actually executed code in the caller workspace.
            
            oldFormat = get(0, 'Format');
            evalin('caller', sprintf('format(''%s'');', useFormat));
            evalin('caller', sprintf('display(%s);', inputname(1)));
            evalin('caller', sprintf('format(''%s'');', oldFormat));
        end
    end
    methods(Hidden, Access = protected)
        function displayScalarObject(obj)
            
            % If getDetailedFooter returns an empty string, we are in an
            % environment that does not support links (like a pupup text 
            % or the "Variables" window). In these environments the
            % datatype and size are already shown, so we omit them.
            if ~isempty(matlab.mixin.CustomDisplay.getDetailedFooter(obj))
                name = matlab.mixin.CustomDisplay.getClassNameForHeader(obj);
                fprintf('    %s:\n', name);
            end
            
            fprintf('    %s\n\n', ...
                LinProp.toUncCharColumn(get_value(obj), get_stdunc(obj), obj.IsComplex));

            displayFooter(obj, inputname(1));
        end
        function displayNonScalarObject(obj)
            value = get_value(obj);
            stdunc = get_stdunc(obj);
            
            % If getDetailedFooter returns an empty string, we are in an
            % environment that does not support links (like a pupup text 
            % or the "Variables" window). In these environments the
            % datatype and size are already shown, so we omit them.
            if ~isempty(matlab.mixin.CustomDisplay.getDetailedFooter(obj))
                dimstr = matlab.mixin.CustomDisplay.convertDimensionsToString(obj);
                name = matlab.mixin.CustomDisplay.getClassNameForHeader(obj);
                fprintf('    %s %s:\n', dimstr, name);
            end
            
            if ismatrix(value)
                LinProp.printPage(value, stdunc, obj.IsComplex);
            else
                % Print every page (2D slice) separately
                sizeObj = size(value);
                sizeRes = sizeObj(3:end);
                pageSubs = cell(1, numel(sizeRes));
                for ii = 1:prod(sizeRes)
                    [pageSubs{:}] = ind2sub(sizeRes,ii);

                    fprintf('\n(:,:,%s) =\n\n', strjoin(string(pageSubs), ','));
                    LinProp.printPage(value(:, :, pageSubs{:}), stdunc(:, :, pageSubs{:}), obj.IsComplex);
                end
            end
            
            displayFooter(obj, inputname(1));
        end
        displayFooter(obj, inputname) % This function is different for LinProp
    end
    methods(Static, Access = private)
        function printPage(value, stdunc, isComplex)
            % Helper function for displayNonScalarObject(). Prints one page
            % (2D slice) of a matrix.
            %
            % Inputs:
            %   value           2D mtrix nominal values to format
            %   stdunc          2D mtrix of std unciertainties to format
            %   isComplex       logical indicating if data are complex

            wSize = matlab.desktop.commandwindow.size;
            commandWindowWidth = wSize(1);

            nColumns = size(value, 2);
            nRows = size(value, 1);
            spacing = 4;
            columns = cell(1, nColumns);
            for ii = 1:nColumns
                columns{ii} = [repmat(' ', spacing, nRows); LinProp.toUncCharColumn(value(:, ii), stdunc(:, ii), isComplex)];
            end
            columnWidths = cellfun(@(x) size(x, 1), columns);

            startColumn = 1;
            while startColumn <= nColumns
                endColumn = startColumn;
                while endColumn < nColumns
                    if commandWindowWidth > sum(columnWidths(startColumn:endColumn+1))
                        endColumn = endColumn + 1;
                    else
                        break
                    end
                end

                if not(startColumn == 1 && endColumn == nColumns)
                    if startColumn == endColumn
                        fprintf('  Column %i\n', startColumn);
                    else
                        fprintf('  Columns %i through %i\n', startColumn, endColumn);
                    end
                end

                indent = 0;
                text = repmat(' ', indent+sum(columnWidths(startColumn:endColumn)) + 1, nRows);
                text(end, :) = newline;
                offset = indent+1;

                for ii = startColumn:endColumn
                    text(offset:offset+columnWidths(ii)-1, :) = columns{ii};
                    offset = offset + columnWidths(ii);
                end

                fprintf(text);
                fprintf('\n');

                startColumn = endColumn + 1;

            end

        end
        function column = toUncCharColumn(value, stdunc, isComplex)
            % Used to format a scalar or vector of LinProps as a char
            % matrix with (value +/- stdunc) notation.
            %
            % Inputs:
            %   value           vector of nominal values to format
            %   stdunc          vector of std unciertainties to format
            %   isComplex       logical indicating if data are complex
            
            if isComplex
                columnReal = LinProp.toUncPartCharColumn(real(value), real(stdunc), 1, false);
                columnImag = LinProp.toUncPartCharColumn(imag(value), imag(stdunc), 3, true);
                
                column = [...
                    columnReal; ...
                    columnImag; ...
                    repmat(('i')', 1, numel(value)); ...
                ];
            else
                column = LinProp.toUncPartCharColumn(value, stdunc, 1, false);
            end
            
        end
        function column = toUncPartCharColumn(value, stdunc, signSpacing, showPlus)
            % Helper function for toUncCharColumn.
            %
            % Used to format a vector of non-complex LinProps as a char
            % matrix with (value +/- stdunc) notation.
            %
            % Inputs:
            %   value           vector of nominal values to format
            %   stdunc          vector of std unciertainties to format
            %   signSpacing     number of spaces before opening bracket.
            %                   The sign of the nominal value is placed in
            %                   these spaces, thus signSpacing must be >=1.
            %   showPlus        if true, a '+' is inserted infront of
            %                   entries with a non-negative value.

            n = numel(value);
            
            signs = repmat(' ', signSpacing, n);
            signs(ceil(signSpacing/2), value < 0) = '-';
            if showPlus
                % not() is used so nan also produces a +
                signs(ceil(signSpacing/2), not(value < 0)) = '+';
            end
            
            % The plus/minus sign coded as unicode number to precent
            % problems with the encoding.
            pm = sprintf(' \xB1 ');
            
            column = [...
                signs; ...
                repmat(('(')', 1, n); ...
                LinProp.toCharColumn(abs(value)); ...
                repmat(pm', 1, n); ...
                LinProp.toCharColumn(stdunc); ...
                repmat((')')', 1, n); ...
            ];

        end
        function column = toCharColumn(number)
            % Helper function for toUncPartCharColumn.
            %
            % Converts a vector of numbers into a char matrix contianing
            % the numbers as right-aligned string representations.

            n = numel(number);

            % We first set a field width that definitely is large enough
            % for all numbers, then remove trailing spaces
            switch get(0, 'Format')
                case 'shortE'
                    format = '%17.4e';
                case 'longE'
                    format = '%27.15e';
                case 'long'
                    format = '%27.15g';
                otherwise % Including short
                    format = '%17.4g';
            end
            
            column = sprintf(format, number);
            column = reshape(column, [], n);    % Make matrix, one number per row.

            firstNonSpace = find(~all(isspace(column), 2), 1);
            if isempty(firstNonSpace)
                column = repmat(newline, 1, n);
            else
                column = column(firstNonSpace:end, :);
            end

        end
    end
    methods(Access = private)
        function l = ToUncList(obj)
            temp = Metas.UncLib.LinProp.UncList();
            l = temp.op_Implicit(obj.NetObject);
        end
        function [y, sb, sv, eb, ev] = SplineOptArgs(y, varargin)
            switch nargin
                case 1
                    sb = Metas.UncLib.Core.SplineBoundary.Not_a_Knot;
                    sv = LinProp(0);
                    eb = Metas.UncLib.Core.SplineBoundary.Not_a_Knot;
                    ev = LinProp(0);
                case 2
                    sb = BoundaryArg(varargin{1});
                    sv = LinProp(0);
                    eb = sb;
                    ev = LinProp(0);
                 case 5
                    sb = BoundaryArg(varargin{1});
                    sv = LinProp(varargin{2});
                    sv = sv(1);
                    eb = BoundaryArg(varargin{3});
                    ev = LinProp(varargin{4});
                    ev = ev(1);
                otherwise
                    error('Wrong number of input arguments')
            end
            if (y.IsComplex || sv.IsComplex || ev.IsComplex)
                y = complex(y);
                sv = complex(sv);
                ev = complex(ev);
            end
            sv = sv.NetObject;
            ev = ev.NetObject;
            
            function c = BoundaryArg(b)
                if (ischar(b))
                    b = lower(b);
                    switch b
                        case 'not-a-knot'
                            c = Metas.UncLib.Core.SplineBoundary.Not_a_Knot;
                        case 'not a knot'
                            c = Metas.UncLib.Core.SplineBoundary.Not_a_Knot;
                        case 'natural spline'
                            c = Metas.UncLib.Core.SplineBoundary.Natural_Spline;
                        case 'first derivative'
                            c = Metas.UncLib.Core.SplineBoundary.First_Derivative;
                        case '1st derivative'
                            c = Metas.UncLib.Core.SplineBoundary.First_Derivative;
                        case 'second derivative'
                            c = Metas.UncLib.Core.SplineBoundary.Second_Derivative;
                        case '2nd derivative'
                            c = Metas.UncLib.Core.SplineBoundary.Second_Derivative;
                        otherwise
                            error('Unknown spline boundary mode')
                    end
                elseif (isa(b,'Metas.UncLib.Core.SplineBoundary'))
                    c = b;
                else
                    error('Unknown spline boundary type')
                end
            end
        end
    end
    methods(Static = true)
        function obj = loadobj(bin)
            UncPropLoadNETAssemblies('LinProp');
            if bin.array
                if bin.complex
                    t = NET.createGeneric('Metas.UncLib.Core.Ndims.ComplexNArray', {'Metas.UncLib.LinProp.UncNumber'});
                else
                    t = NET.createGeneric('Metas.UncLib.Core.Ndims.RealNArray', {'Metas.UncLib.LinProp.UncNumber'});
                end
            else
                if bin.complex
                    t = NET.createGeneric('Metas.UncLib.Core.Complex', {'Metas.UncLib.LinProp.UncNumber'});
                else
                    t = Metas.UncLib.LinProp.UncNumber();
                end
            end
            v = t.BinaryDeserializeFromByteArray(bin.data(:));
            obj = LinProp(v);
        end
        % Support for array creation functions.
        % See: https://www.mathworks.com/help/releases/R2021a/matlab/matlab_oop/class-support-for-array-creation-functions.html
        function x = zeros(varargin)
            x = LinProp(zeros(varargin{:}));
        end
        function x = ones(varargin)
            x = LinProp(ones(varargin{:}));
        end
        function x = eye(varargin)
            x = LinProp(eye(varargin{:}));
        end
        function x = nan(varargin)
            x = LinProp(nan(varargin{:}));
        end
        function x = inf(varargin)
            x = LinProp(inf(varargin{:}));
        end
        function x = rand(varargin)
            x = LinProp(rand(varargin{:}));
        end
        function x = randi(varargin)
            x = LinProp(randi(varargin{:}));
        end
        function x = randn(varargin)
            x = LinProp(randn(varargin{:}));
        end
    end
    properties (Constant, Access = private)
        UncHelper = LinProp.UncHelperFactory();
    end
    methods(Static = true, Access = private)
        function [x, y] = replicateSingletonDimensions(x, y)
            dims = max(ndims(x), ndims(y));
            sizeX = size(x, 1:dims);
            sizeY = size(y, 1:dims);
            if any(sizeX ~= sizeY & sizeX ~= 1 & sizeY ~= 1)
                throwAsCaller(MException('MATLAB:sizeDimensionsMustMatch', 'Arrays have incompatible sizes for this operation.'));
            end
            doRepX = sizeX ~= sizeY & sizeX == 1;
            if any(doRepX)
                repX = ones(1, dims);
                repX(doRepX) = sizeY(doRepX);
                x = repmat(x, repX);
            end

            doRepY = sizeY ~= sizeX & sizeY == 1;
            if any(doRepY)
                repY = ones(1, dims);
                repY(doRepY) = sizeX(doRepY);
                y = repmat(y, repY);
            end
        end
        function h = UncHelperFactory()
            UncPropLoadNETAssemblies('LinProp');
            h = NET.createGeneric('Metas.UncLib.Core.Unc.GenericUnc', {'Metas.UncLib.LinProp.UncList', 'Metas.UncLib.LinProp.UncNumber'});
        end
        function l = LinAlg(complex)
            if complex
                lu_res = NET.GenericClass('Metas.UncLib.Core.Ndims.ComplexLuResult', 'Metas.UncLib.LinProp.UncNumber');
                narray = NET.GenericClass('Metas.UncLib.Core.Ndims.ComplexNArray', 'Metas.UncLib.LinProp.UncNumber');
                number = NET.GenericClass('Metas.UncLib.Core.Complex', 'Metas.UncLib.LinProp.UncNumber');
                l = NET.createGeneric('Metas.UncLib.Core.Ndims.LinAlg', {lu_res, narray, number});
            else
                lu_res = NET.GenericClass('Metas.UncLib.Core.Ndims.RealLuResult', 'Metas.UncLib.LinProp.UncNumber');
                narray = NET.GenericClass('Metas.UncLib.Core.Ndims.RealNArray', 'Metas.UncLib.LinProp.UncNumber');
                l = NET.createGeneric('Metas.UncLib.Core.Ndims.LinAlg', {lu_res, narray, 'Metas.UncLib.LinProp.UncNumber'});
            end            
        end
        function l = LinAlg2(complex)
            if complex
                l = NET.createGeneric('Metas.UncLib.Core.Ndims.ComplexLinAlg', {'Metas.UncLib.LinProp.UncNumber'});
            else
                l = NET.createGeneric('Metas.UncLib.Core.Ndims.RealLinAlg', {'Metas.UncLib.LinProp.UncNumber'});
            end            
        end
        function l = NumLib(complex)
            if complex
                narray = NET.GenericClass('Metas.UncLib.Core.Ndims.ComplexNArray', 'Metas.UncLib.LinProp.UncNumber');
                number = NET.GenericClass('Metas.UncLib.Core.Complex', 'Metas.UncLib.LinProp.UncNumber');
                l = NET.createGeneric('Metas.UncLib.Core.Ndims.NumLib', {narray, number});
            else
                narray = NET.GenericClass('Metas.UncLib.Core.Ndims.RealNArray', 'Metas.UncLib.LinProp.UncNumber');
                l = NET.createGeneric('Metas.UncLib.Core.Ndims.NumLib', {narray, 'Metas.UncLib.LinProp.UncNumber'});
            end            
        end
        function l = NumLib2(complex)
            if complex
                l = NET.createGeneric('Metas.UncLib.Core.Ndims.ComplexNumLib', {'Metas.UncLib.LinProp.UncNumber'});
            else
                l = NET.createGeneric('Metas.UncLib.Core.Ndims.RealNumLib', {'Metas.UncLib.LinProp.UncNumber'});
            end
        end
        function c = Double2ComplexNumber(d)
            c = NET.createGeneric('Metas.UncLib.Core.Complex', {'Metas.UncLib.Core.Number'});
            c.InitDblReIm(real(d), imag(d));
        end        
        function a = Double2Array(d)
            s = size(d);
            s = int32(s(:));
            if numel(d) == 0
                a = NET.createGeneric('Metas.UncLib.Core.Ndims.RealNArray', {'Metas.UncLib.Core.Number'});
                a.InitNd(s);
            else
                d2 = d(:);
                if ~isreal(d)
                    a = NET.createGeneric('Metas.UncLib.Core.Ndims.ComplexNArray', {'Metas.UncLib.Core.Number'});
                    a.InitDblReIm(real(d2), imag(d2));
                else
                    a = NET.createGeneric('Metas.UncLib.Core.Ndims.RealNArray', {'Metas.UncLib.Core.Number'});
                    a.InitDbl(real(d2));
                end
                a.Reshape(s)
            end
        end
        function d = Convert2Double(x)
            if LinProp.IsArrayNet(x)
                s = int32(x.size);
                if LinProp.IsComplexNet(x)
                    d = complex(double(x.DblRealValue()), double(x.DblImagValue()));
                else
                    d = double(x.DblValue());
                end
                d = reshape(d, s);
            else
                if LinProp.IsComplexNet(x)
                    d = complex(x.DblRealValue(), x.DblImagValue());
                else
                    d = x.Value;
                end
            end
        end
        function m = Convert2UncArray(x)
            if x.IsArray
                m = x.NetObject;
            else
                if x.IsComplex
                    m = NET.createGeneric('Metas.UncLib.Core.Ndims.ComplexNArray', {'Metas.UncLib.LinProp.UncNumber'});
                else
                    m = NET.createGeneric('Metas.UncLib.Core.Ndims.RealNArray', {'Metas.UncLib.LinProp.UncNumber'});                    
                end
                m.Init2d(1, 1);
                m.SetItem2d(0, 0, x.NetObject);
            end 
        end
        function u = Convert2LinProp(x)
            if LinProp.IsArrayNet(x)
                if x.numel == 1
                    u = LinProp(x.GetItem2d(0, 0));
                else
                    u = LinProp(x);
                end
            else
                u = LinProp(x);
            end
        end
        function m = IndexMatrix(subs)
            n2 = numel(subs);
            s = zeros(1, n2);
            for i2 = 1:n2
                s(i2) = numel(subs{i2});
            end
            n1 = prod(s);
            m = zeros(n1, n2);
            temp = 1;
            for i2 = 1:n2
                temp_index = mod(floor((0:n1-1)./temp), s(i2)) + 1;
                m(:,i2) = subs{i2}(temp_index);
                temp = temp*s(i2); 
            end
        end
        function TF = IsComplexNet(x)
            TF = isa(x, 'Metas.UncLib.Core.Ndims.ComplexNArray<Metas*UncLib*LinProp*UncNumber>') || ...
                 isa(x, 'Metas.UncLib.Core.Complex<Metas*UncLib*LinProp*UncNumber>') || ...
                 isa(x, 'Metas.UncLib.Core.Ndims.ComplexNArray<Metas*UncLib*Core*Number>') || ...
                 isa(x, 'Metas.UncLib.Core.Complex<Metas*UncLib*Core*Number>');
        end
        function TF = IsArrayNet(x)
            TF = isa(x, 'Metas.UncLib.Core.Ndims.ComplexNArray<Metas*UncLib*LinProp*UncNumber>') || ...
                 isa(x, 'Metas.UncLib.Core.Ndims.RealNArray<Metas*UncLib*LinProp*UncNumber>') || ...
                 isa(x, 'Metas.UncLib.Core.Ndims.ComplexNArray<Metas*UncLib*Core*Number>') || ...
                 isa(x, 'Metas.UncLib.Core.Ndims.RealNArray<Metas*UncLib*Core*Number>');
        end
        function obj = XmlString2LinProp(s)
            UncPropLoadNETAssemblies('LinProp');
            try
                x = NET.createGeneric('Metas.UncLib.Core.Ndims.ComplexNArray', {'Metas.UncLib.LinProp.UncNumber'});
                a = x.XmlDeserializeFromString(s);
            catch
                try
                    x = NET.createGeneric('Metas.UncLib.Core.Ndims.RealNArray', {'Metas.UncLib.LinProp.UncNumber'});
                    a = x.XmlDeserializeFromString(s);
                catch
                    try
                        x = NET.createGeneric('Metas.UncLib.Core.Complex', {'Metas.UncLib.LinProp.UncNumber'});
                        a = x.XmlDeserializeFromString(s);
                    catch
                        try
                            x = Metas.UncLib.LinProp.UncNumber();
                            a = x.XmlDeserializeFromString(s);
                        catch
                            error('Wrong structure of xml string')
                        end
                    end
                end
            end
            obj = LinProp(a);
        end
        function obj = XmlFile2LinProp(fp)
            UncPropLoadNETAssemblies('LinProp');
            try
                x = NET.createGeneric('Metas.UncLib.Core.Ndims.ComplexNArray', {'Metas.UncLib.LinProp.UncNumber'});
                a = x.XmlDeserialize(fp);
            catch
                try
                    x = NET.createGeneric('Metas.UncLib.Core.Ndims.RealNArray', {'Metas.UncLib.LinProp.UncNumber'});
                    a = x.XmlDeserialize(fp);
                catch
                    try
                        x = NET.createGeneric('Metas.UncLib.Core.Complex', {'Metas.UncLib.LinProp.UncNumber'});
                        a = x.XmlDeserialize(fp);
                    catch
                        try
                            x = Metas.UncLib.LinProp.UncNumber();
                            a = x.XmlDeserialize(fp);
                        catch
                            error('Wrong structure of xml file')
                        end
                    end
                end
            end
            obj = LinProp(a);
        end
        function obj = BinaryFile2LinProp(fp)
            UncPropLoadNETAssemblies('LinProp');
            try
                x = NET.createGeneric('Metas.UncLib.Core.Ndims.ComplexNArray', {'Metas.UncLib.LinProp.UncNumber'});
                a = x.BinaryDeserialize(fp);
            catch
                try
                    x = NET.createGeneric('Metas.UncLib.Core.Ndims.RealNArray', {'Metas.UncLib.LinProp.UncNumber'});
                    a = x.BinaryDeserialize(fp);
                catch
                    try
                        x = NET.createGeneric('Metas.UncLib.Core.Complex', {'Metas.UncLib.LinProp.UncNumber'});
                        a = x.BinaryDeserialize(fp);
                    catch
                        try
                            x = Metas.UncLib.LinProp.UncNumber();
                            a = x.BinaryDeserialize(fp);
                        catch
                            error('Wrong structure of binary file')
                        end
                    end
                end
            end
            obj = LinProp(a);
        end
        function obj = System2LinProp(value, sys_inputs, sys_sensitivities)
            % Workaround to pass a SAFEARRAY with only one element
            if numel(sys_sensitivities) == 1
                sys_sensitivities = [sys_sensitivities 0];
            end
            sys_inputs = LinProp(sys_inputs);
            sys_inputs = LinProp.Convert2UncArray(sys_inputs);
            unc_number = Metas.UncLib.LinProp.UncNumber();
            unc_number.Init(value, sys_inputs.data, sys_sensitivities(:));
            obj = LinProp(unc_number);
        end
    end 
end

function dispAsPages(name, value, isLoose)
    size_all = size(value);
    size_residual = size_all(3:end);
    page_subscripts = cell(1, numel(size_residual));
    page_name = name;
    nPages = prod(size_residual);
    for ii = 1:nPages
        [page_subscripts{:}] = ind2sub(size_residual,ii);

        if ~isempty(size_residual)
            page_name = sprintf('%s(:,:,%s)', name, strjoin(strsplit(num2str(cell2mat(page_subscripts))), ','));
        end

        if (isLoose && ii==1); disp(' '); end
        disp([page_name ' = ']);
        if (isLoose); disp(' '); end
        disp(value(:, :, page_subscripts{:}));
        if (isLoose && ii ~= nPages); disp(' '); end
    end
end<|MERGE_RESOLUTION|>--- conflicted
+++ resolved
@@ -260,8 +260,6 @@
                 end
             end 
         end
-<<<<<<< HEAD
-=======
         function str = string(obj)
             
             % The plus/minus sign coded as unicode number so this
@@ -301,29 +299,6 @@
             end
             
         end
-        function display(obj)
-            name = inputname(1);
-            ds = get(0, 'FormatSpacing');
-            if isempty(obj)
-                if isequal(ds, 'compact')
-                    fprintf('%s =\n     []\n', name);
-                else
-                    fprintf('\n%s =\n\n     []\n\n', name);
-                end
-            elseif obj.IsArray
-                value = get_value(obj);
-                unc = get_stdunc(obj);
-                dispAsPages([name '.Value'], value, isequal(ds, 'loose'));
-                dispAsPages([name '.StdUnc'], unc, isequal(ds, 'loose'));
-            else
-                if isequal(ds, 'compact')
-                    fprintf('%s =\n  %s\n', name, char(string(obj)));
-                else
-                    fprintf('\n%s =\n\n  %s\n\n', name, char(string(obj)));
-                end
-            end
-        end
->>>>>>> e80494fe
         function o = copy(obj)
             if obj.IsArray
                 o = LinProp(Copy(obj.NetObject));
