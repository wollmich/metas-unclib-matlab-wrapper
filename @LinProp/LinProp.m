--- conflicted
+++ resolved
@@ -1,34 +1,7 @@
-<<<<<<< HEAD
 % This class supports the creation of uncertainty objects and subsequent
 % calculation with them as well as storage of the results. It can handle
 % complex-valued and multivariate quantities. Internally, LinProp objects
 % in MATLAB are wrappers of the .NET interface of the <a href="www.metas.ch/unclib">METAS UncLib library</a>.
-=======
-% Metas.UncLib.Matlab.LinProp V2.5.4
-% Michael Wollensack METAS - 10.05.2022
-% Dion Timmermann PTB - 19.05.2022
-%
-% LinProp Const:
-% a = LinProp(value)
-%
-% LinProp Input (RealUncNumber)
-% a = LinProp(value, standard_unc, (idof))
-%
-% LinProp Input (RealUncNumber)
-% a = LinProp(value, standard_unc, description)
-%
-% LinProp Input (ComplexUncNumber)
-% a = LinProp(value, [covariance], (description))
-%
-% LinProp Input (RealUncArray)
-% [a] = LinProp([value], [covariance], (description))
-%
-% LinProp Input (ComplexUncArray)
-% [a] = LinProp([value], [covariance], (description))
-%
-% LinProp From Samples
-% a = LinProp([samples], 'samples', (description), (probability))
->>>>>>> a846e180
 %
 % <strong>Commonly used Constructors</strong> (Round brackes indicate vectors)
 %   a = LinProp(value)
