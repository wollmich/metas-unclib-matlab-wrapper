--- conflicted
+++ resolved
@@ -2256,7 +2256,6 @@
             unc_number.Init(value, sys_inputs.data, sys_sensitivities(:));
             obj = MCProp(unc_number);
         end
-<<<<<<< HEAD
     end 
     
     methods (Hidden, Access = public)
@@ -2380,8 +2379,116 @@
                 if ~isempty(size_residual)
                     page_name = sprintf('%s(:,:,%s)', name, strjoin(strsplit(num2str(cell2mat(page_subscripts))), ','));
                 end
-=======
+
+                if (isLoose && ii==1); disp(' '); end
+                disp([page_name ' = ']);
+                if (isLoose); disp(' '); end
+                callback(page_values);
+                if (isLoose && ii ~= nPages); disp(' '); end
+            end
+        end
+        function dispPage(obj)
+            % Helper function for displayNonScalarObject(). Prints one page
+            % (2D slice) of a matrix.
+
+            wSize = matlab.desktop.commandwindow.size;
+            commandWindowWidth = wSize(1);
+
+            [nRows, nColumns] = size(obj);
+            spacing = 4;
+            columns = cell(1, nColumns);
+            columnWidths = zeros(1, nColumns);
+
+            for ii = 1:nColumns
+
+                objColumn = subsref(obj, substruct('()', {':', ii}));
+
+                strings = cellstr(string(objColumn, 'AlignColumns', true, ...
+                    'FormatSpec', @(x) strtrim(evalc('disp(x)')) ...
+                ));
+
+                stringLengths = cellfun(@numel, strings);
+                columnWidths(ii) = max(stringLengths, [], 1) + spacing;
+
+                columns{ii} = repmat(' ', columnWidths(ii), nRows);
+                for kk = 1:nRows
+                    columns{ii}(1+spacing:end, kk) = strings{kk};
+                end
+            end
+
+            startColumn = 1;
+            while startColumn <= nColumns
+                endColumn = startColumn;
+                while endColumn < nColumns
+                    if commandWindowWidth > sum(columnWidths(startColumn:endColumn+1))
+                        endColumn = endColumn + 1;
+                    else
+                        break
+                    end
+                end
+
+                if not(startColumn == 1 && endColumn == nColumns)
+                    if startColumn == endColumn
+                        fprintf('  Column %i\n', startColumn);
+                    else
+                        fprintf('  Columns %i through %i\n', startColumn, endColumn);
+                    end
+                end
+
+                indent = 0;
+                text = repmat(' ', indent+sum(columnWidths(startColumn:endColumn)) + 1, nRows);
+                text(end, :) = newline;
+                offset = indent+1;
+
+                for ii = startColumn:endColumn
+                    text(offset:offset+columnWidths(ii)-1, :) = columns{ii};
+                    offset = offset + columnWidths(ii);
+                end
+
+                fprintf(text);
+                fprintf('\n');
+
+                startColumn = endColumn + 1;
+
+            end
+        end
+        function strOut = alignColumn(strIn)
+            nRows = numel(strIn);
+
+            width          = zeros(nRows, 1);
+            widthBeforeDot = zeros(nRows, 1);
+            widthAfterDot  = zeros(nRows, 1);
+            for ii = 1:nRows
+                dotPos     = find(strIn{ii} == '.', 1);
+                width(ii)  = numel(strIn{ii});
+
+                if isempty(dotPos)
+                    widthBeforeDot(ii) = width(ii);
+                    widthAfterDot(ii)  = 0;
+                else
+                    widthBeforeDot(ii) = dotPos-1;
+                    widthAfterDot(ii)  = width(ii)-dotPos;
+                end
+            end
+
+            maxWidthBeforeDot = max(widthBeforeDot);
+            maxWidthAfterDot = max(widthAfterDot);
+
+            if maxWidthAfterDot == 0
+                newWidth = maxWidthBeforeDot;
+            else
+                newWidth = maxWidthBeforeDot + maxWidthAfterDot + 1;
+            end
+
+            offset = maxWidthBeforeDot - widthBeforeDot + 1;
+            strOut = cell(size(strIn));
+            for ii = 1:nRows
+                strOut{ii} = repmat(' ', 1, newWidth);
+                strOut{ii}(offset(ii):offset(ii)+width(ii)-1) = strIn{ii};
+            end
+        end
     end
+    
     properties (Constant)
         % Physical Constants CODATA 2014
         Const2014 = InitConst2014();
@@ -2530,114 +2637,3 @@
     % Molar mass constant / (kg/mol)
     c.Mu = MCProp(uconst.Mu);
 end
->>>>>>> 35fc4f42
-
-                if (isLoose && ii==1); disp(' '); end
-                disp([page_name ' = ']);
-                if (isLoose); disp(' '); end
-                callback(page_values);
-                if (isLoose && ii ~= nPages); disp(' '); end
-            end
-        end
-        function dispPage(obj)
-            % Helper function for displayNonScalarObject(). Prints one page
-            % (2D slice) of a matrix.
-
-            wSize = matlab.desktop.commandwindow.size;
-            commandWindowWidth = wSize(1);
-
-            [nRows, nColumns] = size(obj);
-            spacing = 4;
-            columns = cell(1, nColumns);
-            columnWidths = zeros(1, nColumns);
-
-            for ii = 1:nColumns
-
-                objColumn = subsref(obj, substruct('()', {':', ii}));
-
-                strings = cellstr(string(objColumn, 'AlignColumns', true, ...
-                    'FormatSpec', @(x) strtrim(evalc('disp(x)')) ...
-                ));
-
-                stringLengths = cellfun(@numel, strings);
-                columnWidths(ii) = max(stringLengths, [], 1) + spacing;
-
-                columns{ii} = repmat(' ', columnWidths(ii), nRows);
-                for kk = 1:nRows
-                    columns{ii}(1+spacing:end, kk) = strings{kk};
-                end
-            end
-
-            startColumn = 1;
-            while startColumn <= nColumns
-                endColumn = startColumn;
-                while endColumn < nColumns
-                    if commandWindowWidth > sum(columnWidths(startColumn:endColumn+1))
-                        endColumn = endColumn + 1;
-                    else
-                        break
-                    end
-                end
-
-                if not(startColumn == 1 && endColumn == nColumns)
-                    if startColumn == endColumn
-                        fprintf('  Column %i\n', startColumn);
-                    else
-                        fprintf('  Columns %i through %i\n', startColumn, endColumn);
-                    end
-                end
-
-                indent = 0;
-                text = repmat(' ', indent+sum(columnWidths(startColumn:endColumn)) + 1, nRows);
-                text(end, :) = newline;
-                offset = indent+1;
-
-                for ii = startColumn:endColumn
-                    text(offset:offset+columnWidths(ii)-1, :) = columns{ii};
-                    offset = offset + columnWidths(ii);
-                end
-
-                fprintf(text);
-                fprintf('\n');
-
-                startColumn = endColumn + 1;
-
-            end
-        end
-        function strOut = alignColumn(strIn)
-            nRows = numel(strIn);
-
-            width          = zeros(nRows, 1);
-            widthBeforeDot = zeros(nRows, 1);
-            widthAfterDot  = zeros(nRows, 1);
-            for ii = 1:nRows
-                dotPos     = find(strIn{ii} == '.', 1);
-                width(ii)  = numel(strIn{ii});
-
-                if isempty(dotPos)
-                    widthBeforeDot(ii) = width(ii);
-                    widthAfterDot(ii)  = 0;
-                else
-                    widthBeforeDot(ii) = dotPos-1;
-                    widthAfterDot(ii)  = width(ii)-dotPos;
-                end
-            end
-
-            maxWidthBeforeDot = max(widthBeforeDot);
-            maxWidthAfterDot = max(widthAfterDot);
-
-            if maxWidthAfterDot == 0
-                newWidth = maxWidthBeforeDot;
-            else
-                newWidth = maxWidthBeforeDot + maxWidthAfterDot + 1;
-            end
-
-            offset = maxWidthBeforeDot - widthBeforeDot + 1;
-            strOut = cell(size(strIn));
-            for ii = 1:nRows
-                strOut{ii} = repmat(' ', 1, newWidth);
-                strOut{ii}(offset(ii):offset(ii)+width(ii)-1) = strIn{ii};
-            end
-        end
-    end
-end
