% Metas.UncLib.Matlab.MCProp V2.5.4
% Michael Wollensack METAS - 10.05.2022
% Dion Timmermann PTB - 19.05.2022
%
% MCProp Const:
% a = MCProp(value)
%
% MCProp Input (RealUncNumber)
% a = MCProp(value, standard_unc, (idof))
%
% MCProp Input (RealUncNumber)
% a = MCProp(value, standard_unc, description)
%
% MCProp Input (ComplexUncNumber)
% a = MCProp(value, [covariance], (description))
%
% MCProp Input (RealUncArray)
% [a] = MCProp([value], [covariance], (description))
%
% MCProp Input (ComplexUncArray)
% [a] = MCProp([value], [covariance], (description))
%
% MCProp From Samples
% a = MCProp([samples], 'samples', (description), (probability))
%
% MCProp Xml String
% a = MCProp(xml_string)
%
% MCProp Xml File
% a = MCProp(filepath, 'xml_file')
%
% MCProp Binary File
% a = MCProp(filepath, 'binary_file')
%
% MCProp System (RealUncNumber)
% a = MCProp(value, [sys_inputs], [sys_sensitivities], 'system')
%
% MCProp Input (RealUncNumber)
% a = MCProp(value, standard_unc, idof, id, description)

classdef MCProp
    properties
        NetObject
    end
    properties (SetAccess = private)
        Value
        StdUnc
        IsComplex
        IsArray
    end
    methods
        function obj = MCProp(varargin)
            % The assemblies are guaranteed to be loaded through the
            % constant UncHelper property.
            switch nargin
                case 1
                    switch class(varargin{1})
                        case 'MCProp'
                            obj = varargin{1};
                        case 'double'
                            if numel(varargin{1}) == 1
                                if ~isreal(varargin{1})
                                    % ComplexUncNumber
                                    temp = NET.createGeneric('Metas.UncLib.Core.Complex', {'Metas.UncLib.MCProp.UncNumber'});
                                    temp.InitDblReIm(real(varargin{1}), imag(varargin{1}));
                                    obj.NetObject = temp;
                                else
                                    % RealUncNumber
                                    obj.NetObject = Metas.UncLib.MCProp.UncNumber(real(varargin{1}));
                                end
                            else
                                v = MCProp.Double2Array(varargin{1});
                                if ~isreal(varargin{1})
                                    % ComplexUncArray
                                    obj.NetObject = MCProp.UncHelper.ComplexUncNArray(v);
                                else
                                    % RealUncArray
                                    obj.NetObject = MCProp.UncHelper.RealUncNArray(v);
                                end
                            end
                        case 'Metas.UncLib.MCProp.UncNumber'
                            obj.NetObject = varargin{1};
                        case 'Metas.UncLib.Core.Complex<Metas*UncLib*MCProp*UncNumber>'
                            obj.NetObject = varargin{1};
                        case 'Metas.UncLib.Core.Ndims.RealNArray<Metas*UncLib*MCProp*UncNumber>'
                            obj.NetObject = varargin{1};
                        case 'Metas.UncLib.Core.Ndims.ComplexNArray<Metas*UncLib*MCProp*UncNumber>'
                            obj.NetObject = varargin{1};    
                        case 'char'
                            obj.NetObject = MCProp.XmlString2MCProp(varargin{1}).NetObject;
                        otherwise
                            error('Wrong type of input arguments')
                    end
                case 2
                    if isa(varargin{1}, 'double') && isa(varargin{2}, 'double')
                        if numel(varargin{1}) == 1
                            if ~isreal(varargin{1})
                                % ComplexUncNumber
                                v = MCProp.Double2ComplexNumber(varargin{1});
                                cv = MCProp.Double2Array(varargin{2});
                                obj.NetObject = MCProp.UncHelper.ComplexUncNumber(v, cv.Matrix, 0);
                            else
                                % RealUncNumber
                                obj.NetObject = Metas.UncLib.MCProp.UncNumber(varargin{1}, varargin{2});
                            end
                        else
                            v = MCProp.Double2Array(varargin{1});
                            cv = MCProp.Double2Array(varargin{2});
                            if ~isreal(varargin{1})
                                % ComplexUncArray
                                obj.NetObject = MCProp.UncHelper.ComplexUncNArray(v, cv.Matrix, 0);
                            else
                                % RealUncArray
                                obj.NetObject = MCProp.UncHelper.RealUncNArray(v, cv.Matrix, 0);
                            end
                        end
                    elseif isa(varargin{1}, 'char') && isa(varargin{2}, 'char')
                        switch lower(varargin{2})
                            case 'xml_file'
                                obj.NetObject = MCProp.XmlFile2MCProp(varargin{1}).NetObject;
                            case 'binary_file'
                                obj.NetObject = MCProp.BinaryFile2MCProp(varargin{1}).NetObject;
                            otherwise
                                error('Wrong file type')
                        end
                    elseif isa(varargin{1}, 'double') && isa(varargin{2}, 'char')
                        switch lower(varargin{2})
                            case 'samples'
                                s = MCProp.Double2Array(varargin{1});
                                if size(varargin{1}, 2) == 1
                                    if ~isreal(varargin{1})
                                        % ComplexUncNumber
                                        obj.NetObject = MCProp.UncHelper.ComplexUncNumberFromSamples(s.Vector);
                                    else
                                        % RealUncNumber
                                        obj.NetObject = MCProp.UncHelper.RealUncNumberFromSamples(s.Vector);
                                    end
                                else
                                    if ~isreal(varargin{1})
                                        % ComplexUncArray
                                        obj.NetObject = MCProp.UncHelper.ComplexUncNArrayFromSamples(s.Matrix);
                                    else
                                        % RealUncArray
                                        obj.NetObject = MCProp.UncHelper.RealUncNArrayFromSamples(s.Matrix);
                                    end
                                end
                            otherwise
                                error('Wrong type of input arguments')
                        end
                    else
                        error('Wrong type of input arguments')
                    end
                case 3
                    if isa(varargin{1}, 'double') && isa(varargin{2}, 'double') && isa(varargin{3}, 'double')
                        obj.NetObject = Metas.UncLib.MCProp.UncNumber(varargin{1}, varargin{2}, varargin{3});
                    elseif isa(varargin{1}, 'double') && isa(varargin{2}, 'double') && isa(varargin{3}, 'char')
                        if numel(varargin{1}) == 1
                            if ~isreal(varargin{1})
                                % ComplexUncNumber (Description)
                                v = MCProp.Double2ComplexNumber(varargin{1});
                                cv = MCProp.Double2Array(varargin{2});
                                obj.NetObject = MCProp.UncHelper.ComplexUncNumber(v, cv.Matrix, UncInputId(), sprintf(varargin{3}));
                            else
                                % RealUncNumber (Description)
                                obj.NetObject = Metas.UncLib.MCProp.UncNumber(varargin{1}, varargin{2}, 0, UncInputId(), sprintf(varargin{3}));
                            end
                        else
                            v = MCProp.Double2Array(varargin{1});
                            cv = MCProp.Double2Array(varargin{2});
                            if ~isreal(varargin{1})
                                % ComplexUncArray (Description)
                                obj.NetObject = MCProp.UncHelper.ComplexUncNArray(v, cv.Matrix, UncInputId(), sprintf(varargin{3}));
                            else
                                % RealUncArray (Description)
                                obj.NetObject = MCProp.UncHelper.RealUncNArray(v, cv.Matrix, UncInputId(), sprintf(varargin{3}));
                            end
                        end
                    elseif isa(varargin{1}, 'double') && isa(varargin{2}, 'char') && isa(varargin{3}, 'char')
                        switch lower(varargin{2})
                            case 'samples'
                                s = MCProp.Double2Array(varargin{1});
                                if size(varargin{1}, 2) == 1
                                    if ~isreal(varargin{1})
                                        % ComplexUncNumber
                                        obj.NetObject = MCProp.UncHelper.ComplexUncNumberFromSamples(s.Vector, UncInputId(), sprintf(varargin{3}));
                                    else
                                        % RealUncNumber
                                        obj.NetObject = MCProp.UncHelper.RealUncNumberFromSamples(s.Vector, UncInputId(), sprintf(varargin{3}));
                                    end
                                else
                                    if ~isreal(varargin{1})
                                        % ComplexUncArray
                                        obj.NetObject = MCProp.UncHelper.ComplexUncNArrayFromSamples(s.Matrix, UncInputId(), sprintf(varargin{3}));
                                    else
                                        % RealUncArray
                                        obj.NetObject = MCProp.UncHelper.RealUncNArrayFromSamples(s.Matrix, UncInputId(), sprintf(varargin{3}));
                                    end
                                end
                            otherwise
                                error('Wrong type of input arguments')
                        end
                    else
                        error('Wrong type of input arguments')
                    end
                case 4
                    if isa(varargin{1}, 'double') && isa(varargin{2}, 'MCProp') && isa(varargin{3}, 'double') && isa(varargin{4}, 'char')
                        switch lower(varargin{4})
                            case 'system'
                                obj.NetObject = MCProp.System2MCProp(varargin{1}, varargin{2}, varargin{3}).NetObject;
                            otherwise
                                error('Wrong type of input arguments')
                        end
                    elseif isa(varargin{1}, 'double') && isa(varargin{2}, 'char') && isa(varargin{3}, 'char') && isa(varargin{4}, 'double')
                        switch lower(varargin{2})
                            case 'samples'
                                s = MCProp.Double2Array(varargin{1});
                                if size(varargin{1}, 2) == 1
                                    if ~isreal(varargin{1})
                                        % ComplexUncNumber
                                        obj.NetObject = MCProp.UncHelper.ComplexUncNumberFromSamples(s.Vector, UncInputId(), sprintf(varargin{3}), varargin{4});
                                    else
                                        % RealUncNumber
                                        obj.NetObject = MCProp.UncHelper.RealUncNumberFromSamples(s.Vector, UncInputId(), sprintf(varargin{3}), varargin{4});
                                    end
                                else
                                    if ~isreal(varargin{1})
                                        % ComplexUncArray
                                        obj.NetObject = MCProp.UncHelper.ComplexUncNArrayFromSamples(s.Matrix, UncInputId(), sprintf(varargin{3}), varargin{4});
                                    else
                                        % RealUncArray
                                        obj.NetObject = MCProp.UncHelper.RealUncNArrayFromSamples(s.Matrix, UncInputId(), sprintf(varargin{3}), varargin{4});
                                    end
                                end
                            otherwise
                                error('Wrong type of input arguments')
                        end
                    else
                        error('Wrong type of input arguments')
                    end
                case 5
                    if isa(varargin{1}, 'double') && isa(varargin{2}, 'double') && isa(varargin{3}, 'double') && isa(varargin{5}, 'char')
                        if ~isa(varargin{4}, 'Metas.UncLib.Core.Unc.InputId')
                            varargin{4} = UncInputId(varargin{4});
                        end
                        if numel(varargin{1}) == 1
                            obj.NetObject = Metas.UncLib.MCProp.UncNumber(varargin{1}, varargin{2}, varargin{3}, varargin{4}, sprintf(varargin{5}));
                        else
                            error('Wrong type of input arguments')
                        end
                    else
                        error('Wrong type of input arguments')
                    end
                otherwise
                    error('Wrong number of input arguments')
            end
            % Ensure arrays are internally always stored as matrices.
            if MCProp.IsArrayNet(obj.NetObject)
                if obj.NetObject.ndims == 1
                    obj.NetObject.Reshape(int32([obj.NetObject.numel 1]));
                end
            end 
        end
        function str = string(obj)
            
            % The plus/minus sign coded as unicode number so this
            % source code file is not dependent on the encoding.
            pm = sprintf(' \xB1 ');
            
            % Using evalc(disp(x)) prints using the current format setting.
            edisp = @(x) strtrim(evalc('disp(x)'));
            
            str = cell(size(obj));
            for ii = 1:numel(obj)
                
                val_real = get_value(real(obj));
                unc_real = get_stdunc(real(obj));
                if (val_real < 0) sign_real = '-'; else sign_real = ' '; end
                
                if ~obj.IsComplex
                    str{ii} = [sign_real '(' edisp(val_real) pm edisp(unc_real) ')'];
                else
                    val_imag = get_value(imag(obj));
                    unc_imag = get_stdunc(imag(obj));
                    if (val_imag < 0) sign_imag = ' - '; else sign_imag = ' + '; end

                    str{ii} = [sign_real '(' edisp(val_real) pm edisp(unc_real) ')' ...
                               sign_imag '(' edisp(val_imag) pm edisp(unc_imag) ')i'];
                end
                
            end
            
            % Strings and the string() function were introduced in Matalb
            % 2016b (version 9.1). Return the cellstr for older versions.
            if ~verLessThan('matlab', '9.1')
                str = string(str);
            end
            
        end
        function display(obj)
            name = inputname(1);
            ds = get(0, 'FormatSpacing');
            if obj.IsArray
<<<<<<< HEAD
                value = get_value(obj);
                unc = get_stdunc(obj);
                if isreal(value) ~= isreal(unc)
                    value = complex(value);
                    unc = complex(unc);
                end
                dispAsPages([name '.Value'], value, isequal(ds, 'loose'));
                dispAsPages([name '.StdUnc'], unc, isequal(ds, 'loose'));
=======
                if isequal(ds, 'compact')
                    disp([name,'.Value = '])
                    disp(get_value(obj))
                    disp([name,'.StdUnc = '])
                    disp(get_stdunc(obj))
                else
                    disp(' ');
                    disp([name,'.Value = '])
                    disp(' ');
                    disp(get_value(obj))
                    disp([name,'.StdUnc = '])
                    disp(' ');
                    disp(get_stdunc(obj))        
                end
>>>>>>> a53dbd4e
            else
                if isequal(ds, 'compact')
                    fprintf('%s =\n  %s\n', name, char(string(obj)));
                else
                    fprintf('\n%s =\n\n  %s\n\n', name, char(string(obj)));
                end
            end
        end
        function o = copy(obj)
            if obj.IsArray
                o = MCProp(Copy(obj.NetObject));
            else
                o = obj;
            end
        end
        function index = end(obj, position, numindices)
            if (numindices == 1)
                index = numel(obj);
            else
                index = size(obj, position);
            end
        end
        function l = length(obj)
            if obj.IsArray
                s = double(obj.NetObject.size);
            else
                s = [1 1];
            end
            l = max(s);
        end
        function n = ndims(obj)
            if obj.IsArray
                n = max(2, double(obj.NetObject.ndims));
            else
                n = 2;
            end
        end
        function n = numel(obj)
            if obj.IsArray
                n = double(obj.NetObject.numel);
            else
                n = 1;
            end
        end
        function e = isempty(obj)
            if obj.IsArray && obj.NetObject.numel == 0
                e = true;
            else
                e = false;
            end
        end
        function varargout = size(obj, varargin)
            %SIZE   Size of array.  
            %   D = SIZE(X), for M-by-N matrix X, returns the two-element row vector
            %   D = [M,N] containing the number of rows and columns in the matrix.
            %   For N-D arrays, SIZE(X) returns a 1-by-N vector of dimension lengths.
            %   Trailing singleton dimensions are ignored.
            %
            %   [M,N] = SIZE(X) for matrix X, returns the number of rows and columns in
            %   X as separate output variables. 
            %   
            %   [M1,M2,M3,...,MN] = SIZE(X) for N>1 returns the sizes of the first N 
            %   dimensions of the array X.  If the number of output arguments N does
            %   not equal NDIMS(X), then for:
            %
            %   N > NDIMS(X), SIZE returns ones in the "extra" variables, i.e., outputs
            %                 NDIMS(X)+1 through N.
            %   N < NDIMS(X), MN contains the product of the sizes of dimensions N
            %                 through NDIMS(X).
            %
            %   M = SIZE(X,DIM) returns the lengths of the specified dimensions in a 
            %   row vector. DIM can be a scalar or vector of dimensions. For example, 
            %   SIZE(X,1) returns the number of rows of X and SIZE(X,[1 2]) returns a 
            %   row vector containing the number of rows and columns.
            %
            %   M = SIZE(X,DIM1,DIM2,...,DIMN) returns the lengths of the dimensions
            %   DIM1,...,DIMN as a row vector.
            %
            %   [M1,M2,...,MN] = SIZE(X,DIM) OR [M1,M2,...,MN] = SIZE(X,DIM1,...,DIMN)
            %   returns the lengths of the specified dimensions as separate outputs.
            %   The number of outputs must equal the number of dimensions provided.
            %
            
            % Write size of all dimensions to s.
            if MCProp.IsArrayNet(obj.NetObject)
                netSize = obj.NetObject.size; % Using a temp variable saves a lot of time.
                s = double(netSize);
            else
                s = [1 1];
            end
            
            % Write all requested dimensions to dims
            if nargin == 1
                % Special case for nargout ~= length(s) if no dims were specificed 
                if nargout > 1
                    if nargout > length(s)
                        s(end+1:nargout) = 1;
                    elseif nargout < length(s)
                        s = [s(1:nargout-1) prod(s(nargout:end))];
                    end
                end
            elseif nargin == 2
                dims = varargin{1};

                % Check if requested dims are valid
                if any(dims < 1 | ceil(dims) ~= dims | isinf(dims))
                    error('Dimension argument must be a positive integer scalar or a vector of positive integers.'); 
                end

                % Add singleton dimensions and reduce s to selected dims
                s = [s ones(1, max(dims)-length(s))];
                s = s(dims);
            else
                if any(cellfun(@(x) ~isscalar(x) || ~isnumeric(x), varargin))
                    error('Dimension argument must be a positive integer scalar within indexing range.');
                end
                dims = cell2mat(varargin);

                % Check if requested dims are valid
                if any(dims < 1 | ceil(dims) ~= dims | isinf(dims))
                    error('Dimension argument must be a positive integer scalar or a vector of positive integers.'); 
                end

                % Add singleton dimensions and reduce s to selected dims
                s = [s ones(1, max(dims)-length(s))];
                s = s(dims);
            end
            
            if nargout == 0 || nargout == 1
                varargout = {s};
            elseif nargout == numel(s)
                varargout = num2cell(s);
            else
                error('Incorrect number of output arguments. Number of output arguments must equal the number of input dimension arguments.');
            end
            
        end
        function y = reshape(x, varargin)
            %RESHAPE Reshape array.
            %   RESHAPE(X,M,N) or RESHAPE(X,[M,N]) returns the M-by-N matrix
            %   whose elements are taken columnwise from X. An error results
            %   if X does not have M*N elements.
            %
            %   RESHAPE(X,M,N,P,...) or RESHAPE(X,[M,N,P,...]) returns an
            %   N-D array with the same elements as X but reshaped to have
            %   the size M-by-N-by-P-by-.... The product of the specified
            %   dimensions, M*N*P*..., must be the same as NUMEL(X).
            %
            %   RESHAPE(X,...,[],...) calculates the length of the dimension
            %   represented by [], such that the product of the dimensions
            %   equals NUMEL(X). The value of NUMEL(X) must be evenly divisible
            %   by the product of the specified dimensions. You can use only one
            %   occurrence of [].
            %
            unknownDimensions = [];
            if numel(varargin) > 1
                unknownDimensions = cellfun(@isempty, varargin);
                if sum(unknownDimensions) > 1
                    error('Size can only have one unknown dimension.');
                elseif sum(unknownDimensions) == 1
                    % Temporarily replace empty dimension with 1, so
                    %   prod() can be used, as the unknown dimension is for now assumed to be 1,
                    %   numel(varargin) == numel(cell2mat(varargin)), and
                    %   checks on numeric values do not fail.
                    varargin(unknownDimensions) = {1};
                    % Correct value will be calculated after other arguments habe been checked.
                end
                if any(not(cellfun(@isscalar, varargin)))
                    error('Size arguments must be integer scalars.');
                end
                s = cell2mat(varargin);
            else
                s = double(varargin{1});
            end
            if numel(s) < 2
                error('Size vector must have at least two elements.');
            end
            if any(not(isreal(s)))
                error('Size argument cannot be complex.');
            end
            % check if size arguments have integer values (rounding has no effect and not inf, nan also fails this test).
            if any(ceil(s)~=s | isinf(s))
                error('Size arguments must be real integers.');
            end
            % Fix and check dimensions
            if sum(unknownDimensions) == 1
                if mod(numel(x), prod(s)) ~= 0
                    error('Product of known dimensions, %i, not divisible into total number of elements, %i.', prod(s), numel(x));
                else
                    s(unknownDimensions) = numel(x) / prod(s);
                end
            else
                if prod(s) ~= numel(x)
                    error('Number of elements must not change. Use [] as one of the size inputs to automatically calculate the appropriate size for that dimension.');
                end
            end
            y = copy(x);
            ym = MCProp.Convert2UncArray(y);
            ym.Reshape(int32(s(:)));
            y = MCProp.Convert2MCProp(ym);
        end
        function C = subsasgn(A, S, B)
            %SUBSASGN Subscripted assignment.
            %   A(I) = B assigns the values of B into the elements of A specified by
            %   the subscript vector I.  B must have the same number of elements as I
            %   or be a scalar. 
            %
            %   A(I,J) = B assigns the values of B into the elements of the rectangular
            %   submatrix of A specified by the subscript vectors I and J.  A colon used as
            %   a subscript, as in A(I,:) = B, indicates all columns of those rows
            %   indicated by vector I. Similarly, A(:,J) = B means all rows of columns J.
            %
            %   A(I,J,K,...) = B assigns the values of B to the submatrix of A specified
            %   by the subscript vectors I, J, K, etc. A colon used as a subscript, as in
            %   A(I,:,K) = B, indicates the entire dimension. 
            %
            %   For both A(I,J) = B and the more general multi-dimensional 
            %   A(I,J,K,...) = B, B must be LENGTH(I)-by-LENGTH(J)-by-LENGTH(K)-... , or
            %   be shiftable to that size by adding or removing singleton dimensions, or
            %   contain a scalar, in which case its value is replicated to form a matrix
            %   of that size.
        
            if any(strcmp('.', {S.type}))
                error('Dot indexing is not supported for variables of this type.');
            elseif any(strcmp('{}', {S.type}))
                error('Brace indexing is not supported for variables of this type.');
            elseif length(S) > 1
                error('Invalid array indexing.');    % This type of error should never appear.
            end
            
            % I describes the index-region of A that values are assigned
            % to. I might be larger than A. In that case, A is extended.
            I = S.subs;
            dimI = numel(I);
            
            % Convert logical indexes to subscripts and check subscripts
            for ii = dimI:-1:1
                if islogical(I{ii})
                    I{ii} = find(I{ii});
                else
                    v = I{ii}(:);
                    if any(ceil(v)~=v | isinf(v) | v <= 0)
                        error('Array indices must be positive integers or logical values.');
                    end
                end
            end
            
            newA = strcmp(class(A), 'double'); %#ok<STISA>
            
            sizeA = size(A);
            numelA = prod(sizeA);
            sizeB = size(B);
            numelB = prod(sizeB);
            isemptyB = (numelB == 0);
            isscalarB = (numelB == 1);
            
            % Special case of null assignment to remove elements
            if isemptyB && isa(B, 'double')
                if sum(~strcmp(I, ':')) > 1
                    error('A null assignment can have only one non-colon index.');
                else
                    if dimI == 1
                        if strcmp(I, ':')
                            C = [];
                            return;
                        else
                            S.subs{1} = true(size(A));
                            S.subs{1}(I{1})= false;
                            if sum(sizeA > 1) == 1 % Is vector for arbitrary ndims
                                C = subsref(A, S);
                            else
                                C = subsref(A, S)';
                            end
                            return;
                        end
                    else
                        dim = find(~strcmp(I, ':'));
                        S.subs{dim} = true(1, size(A, dim));
                        S.subs{dim}(I{dim}) = false;
                        C = subsref(A, S);
                        return;
                    end
                end
            end
            
            % Typecasts
            if ~isa(A, 'MCProp')
                A = MCProp(A);
            end
            if ~isa(B, 'MCProp')
                B = MCProp(B);
            end
            isComplexA = A.IsComplex;
            isComplexB = B.IsComplex;
            isComplex = isComplexA || isComplexB;
            if isComplexA && ~isComplexB
                B = complex(B);
            elseif ~isComplexA && isComplexB
                A = complex(A);
            end
            
            % Replace ':' placeholders 
            % Note: The last dimension can always be used to address
            % all following dimensions.
            if all(sizeA == 0)
                % If A has not been defined yet, the dots (:) refer to the
                % size of B.
                if numel(sizeB) ~= sum(cellfun(@numel, I)>1 | strcmp(I, ':'))    % Singleton dimensions of B are ignored, except the dimensions already match.
                    sizeB_reduced = sizeB(sizeB>1);
                    sizeB_reduced = [sizeB_reduced ones(1, numel(I)-numel(sizeB_reduced))];
                else
                    sizeB_reduced = sizeB;
                end
                tmpProd = 1;
                idx = 1;
                if any(strcmp(I, ':'))
                    if dimI < sum(sizeB_reduced>1)
                        error('Unable to perform assignment because the indices on the left side are not compatible with the size of the right side.');
                    end
                    for ii = 1:(dimI-1)  % Dimensions except the last one
                        if strcmp(I{ii}, ':')
                            I{ii} = 1:sizeB_reduced(idx);
                            tmpProd = tmpProd * sizeB_reduced(idx);
                            idx = idx + 1;
                        elseif numel(I{ii}) > 1
                            if numel(I{ii}) ~= sizeB_reduced(idx)
                                error('Unable to perform assignment because the indices on the left side are not compatible with the size of the right side.');
                            end
                            tmpProd = tmpProd * sizeB_reduced(idx);
                            idx = idx + 1;
                        end
                    end
                    if strcmp(I{dimI}, ':') % Special case for last dimension
                        I{dimI} = 1:(numelB/tmpProd);
                    elseif numel(I{dimI}) ~= numelB/tmpProd
                        error('Unable to perform assignment because the indices on the left side are not compatible with the size of the right side.');
                    end
                end
            else
                % If A has already been defined, the dots (:) refer to the
                % size of A.
                for ii = 1:(dimI-1)  % Dimensions except the last one
                    if strcmp(I{ii}, ':')
                        I{ii} = 1:sizeA(ii);
                    end
                end
                if strcmp(I{dimI}, ':') % Special case for last dimension
                    I{dimI} = 1:(numelA/prod(sizeA(1 : (dimI-1))));   
                end
            end
            
            for ii = numel(I):-1:1
                I_isempty = isempty(I{ii});
                if I_isempty
                    I_maxIndex(ii) = 0;
                else
                    I_maxIndex(ii) = double(max(I{ii}));
                end
            end

            % Assignment of no elements to an empty/new object.
            if any(I_isempty) && numelA == 0
                if numelB <= 1
                    s = I_maxIndex;
                    if numel(s) < 2
                        if isemptyB && newA
                            s = [ones(1,2-numel(s)) s];
                        else
                            s = [s zeros(1,2-numel(s))];
                        end
                    else
                        lastNonSingletonDimension = find(s~=1, 1, 'last');
                        s = s(1:max(2, lastNonSingletonDimension));
                    end
                    C = reshape(MCProp([]), s);
                    return;
                else 
                    error('Unable to perform assignment because the indices on the left side are not compatible with the size of the right side.');
                end
            
            % Linear indexing
            elseif dimI == 1
                % Linear indexing follows some specific rules
                
                if ~isscalarB && numel(I{1}) ~= numelB
                    error('Unable to perform assignment because the left and right sides have a different number of elements.');
                end
                
                % Grow vector if necessary
                if I_maxIndex > numelA
                    if numelA == 0
                        A = zeros(1, I_maxIndex, 'MCProp');
                        if isComplex
                            A = complex(A);
                        end
                    elseif isrow(A)
                        A = [A, MCProp(zeros(1, I_maxIndex-numelA))];
                    elseif iscolumn(A)
                        A = [A; MCProp(zeros(I_maxIndex-numelA, 1))];
                    else
                        error('Attempt to grow array along ambiguous dimension.');
                    end
                end
                
                % Call core library functions to copy values
                am = MCProp.Convert2UncArray(A);
                bm = MCProp.Convert2UncArray(B);
                dest_index = MCProp.IndexMatrix(I);

                if isscalarB
                    am.SetSameItem1d(int32(dest_index - 1), bm.GetItem1d(0));
                else
                    am.SetItems1d(int32(dest_index - 1), bm.GetItems1d(int32(0 : numelB-1)));
                end
                
                C = MCProp.Convert2MCProp(am);
                return;
                
            % Or subscript indexing / partial linear indexing
            else
  
                if dimI < numel(sizeA)
                    % partial linear indexing
                    if max(I{end}) > prod(sizeA(dimI:end))
                        error('Attempt to grow array along ambiguous dimension.');
                    end
                else
                    % Ignore empty and singleton dimensions that have been
                    % indexed but do not exist anyways.
                    for ii = dimI:-1:1
                        I_issingleton(ii) = all(I{ii}(:) == 1);
                    end
                    I_lastRelevant = [find(not(I_isempty | I_issingleton), 1, 'last') 2];
                    I_lastRelevant = I_lastRelevant(1);
                    I = I(1:min(dimI, max(numel(sizeA), I_lastRelevant)));
                    dimI = numel(I);
                    I_maxIndex = I_maxIndex(1:dimI);
                end
                
                % Check dimensions
                if ~isscalarB
                    for ii = dimI:-1:1
                        I_numel(ii) = numel(I{ii});
                    end
                    
                    sizeI_reduced = I_numel(I_numel ~= 1);
                    sizeB_reduced = sizeB(sizeB ~= 1);
                    if ~isequal(sizeI_reduced, sizeB_reduced) && not(any(I_numel == 0) && any(sizeB == 0))
                        error('Unable to perform assignment because the size of the left side is %s and the size of the right side is %s.', ...
                        strjoin(string(I_numel), '-by-'), ...
                        strjoin(string(sizeB), '-by-'));
                    end
                    
                end
                    
                % Expand A, if the addressed area is larger
                if numel(I_maxIndex) > numel(sizeA)
                    sizeA(end+1:numel(I_maxIndex)) = 0; % Expand size vector for A, if nI is larger
                end
                sA_nI = [sizeA(1 : (dimI-1)), prod(sizeA(dimI:end))]; % size of A, when using the same number of dimensions as nI;
                if any(I_maxIndex > sA_nI)
                    A2 = MCProp(zeros(max(I_maxIndex, sA_nI)));
                    if isComplex
                        A2 = complex(A2);
                    end
                    if numel(A) == 0
                        A = A2;
                    else
                        % Copy over existing values from A to A2...
                        A = subsasgn(A2, substruct('()', arrayfun(@(x) (1:x), size(A), 'UniformOutput', false)), A);
                    end
                end
                
                % Remove trailing singleton dimensions that might have been
                % addressed. These might actually not exist if the
                % subscript used was 1.
                while numel(I) > 2 && numel(I{end}) == 1 && I{end} == 1
                    I(end) = [];
                end
                
                % Call core library functions to copy values
                am = MCProp.Convert2UncArray(A);
                bm = MCProp.Convert2UncArray(B);
                dest_index = MCProp.IndexMatrix(I);

                if isscalarB
                    am.SetSameItemNd(int32(dest_index - 1), bm.GetItem1d(0));
                else
                    src_subs = arrayfun(@(x) 1:x, sizeB, 'UniformOutput', false);
                    src_index  = MCProp.IndexMatrix(src_subs);

                    am.SetItemsNd(int32(dest_index - 1), bm.GetItemsNd(int32(src_index - 1)));
                end

                C = MCProp.Convert2MCProp(am);
                return;

            end
               
        end
        function n = numArgumentsFromSubscript(~, ~, ~)
            % Number of arguments returned by subsref and required by subsasgn. 
            %
            % When addressing a = {1, 2, 3} with a{:}, this function would
            % return 3. When addressing a = {1, 2, 3} with a(:), this
            % function would retrun 1. 
            %
            % This class does not support brace indexing. When using dot
            % indexing on a MCProp matrix, e.g. a = MCProp(1:3); a.Value, 
            % we want to return one matrix containing all the values of a.
            % Thus, this function always returns 1.
            %
            n = 1;
        end
        function B = subsref(A, S)
            %SUBSREF Subscripted reference.
            %   A(I) is an array formed from the elements of A specified by the
            %   subscript vector I.  The resulting array is the same size as I except
            %   for the special case where A and I are both vectors.  In this case,
            %   A(I) has the same number of elements as I but has the orientation of A.
            %
            %   A(I,J) is an array formed from the elements of the rectangular
            %   submatrix of A specified by the subscript vectors I and J.  The
            %   resulting array has LENGTH(I) rows and LENGTH(J) columns.  A colon used
            %   as a subscript, as in A(I,:), indicates all columns of those rows
            %   indicated by vector I. Similarly, A(:,J) = B means all rows of columns
            %   J.
            %
            %   For multi-dimensional arrays, A(I,J,K,...) is the subarray specified by
            %   the subscripts.  The result is LENGTH(I)-by-LENGTH(J)-by-LENGTH(K)-...
            
            if strcmp('.', S(1).type)
                B = builtin('subsref', A, S);
            elseif strcmp('{}', S(1).type)
                error('Brace indexing is not supported for variables of this type.');
            else

                ni = numel(S(1).subs);
                if ni == 0
                    B = copy(A);
                else

                    sizeA = size(A);
                    isvectorA = sum(sizeA > 1) == 1;
                    src_subs = S(1).subs;
                    sizeB = [];

                    % Convert logical indexes to subscripts
                    for ii = 1:ni
                        if islogical(src_subs{ii})
                            src_subs{ii} = find(src_subs{ii});
                        end
                    end

                    % This is a very special case. If linear indexing is used, but
                    % the linear indexes are arranged in form of a matrix, the
                    % output has the shape of the matrix. This does not apply to
                    % logical indexes.
                    if ni == 1 && ~isvector(src_subs{1})
                        sizeB = int32(size(src_subs{1}));   % Save shape of output for later.
                        src_subs{1} = src_subs{1}(:);       % But conform to vector for processing.
                    end

                    sizeA_extended = [sizeA ones(1, ni-numel(sizeA))];
                    % Replace ':' placeholders and ensure indexes are integers.
                    % Note: The last dimension can always be used to address
                    % all following dimensions.
                    for ii = 1:(ni-1)  % Dimensions except the last one
                        if strcmp(src_subs{ii}, ':')
                            src_subs{ii} = 1:sizeA_extended(ii);
                        else
                            originalValue = src_subs{ii};
                            src_subs{ii} = int32(src_subs{ii});
                            if ~isequal(originalValue, double(src_subs{ii}))
                                error('Array indices must be positive integers or logical values.');
                            end
                        end
                    end
                    if strcmp(src_subs{ni}, ':') % Special case for last dimension
                        src_subs{ni} = (1:(numel(A)/prod(sizeA_extended(1 : (ni-1)))))';
                    else
                        originalValue = src_subs{ni};
                        src_subs{ni} = int32(src_subs{ni});
                        if ~isequal(originalValue, double(src_subs{ni}))
                            error('Array indices must be positive integers or logical values.');
                        end
                    end

                    % Handling (partial) linear indexing
                    if ni == 1 && isvectorA
                        % If A is a vector and indexed by a vector, the output has the same shape as A. 
                        % This does not apply if the index is ':'.
                        if ~strcmp(S(1).subs{1}, ':') && isempty(sizeB)
                            sizeB = int32(sizeA);
                            sizeB(sizeA > 1) = int32(numel(src_subs{1}));
                        end
                    else
                        % Determine the size of A based on the used
                        % indexing and reshape if necessary.
                        sizeAnew = [sizeA_extended(1:ni-1) prod(sizeA_extended(ni:end))];
                        if numel(sizeAnew) == 1
                            % If linear indexing is used, the shape of the
                            % output is determined by the shape of the index.
                            if isrow(src_subs{1}) 
                                sizeAnew = [1 sizeAnew(1)];
                                sizeB    = int32([1 numel(src_subs{1})]);
                            else % src_subs{1} is a column vector or a matrix(!).
                                sizeAnew = [sizeAnew(1) 1];
                            end
                        end
                        if ~isequal(sizeAnew, sizeA)
                            A = reshape(A, sizeAnew);
                            sizeA = sizeAnew;
                            isvectorA = sum(sizeA > 1) == 1;
                        end
                    end

                    % If the size of B is not determined by some special
                    % case above, calculate it now
                    if isempty(sizeB)
                        for ii = ni:-1:1
                            sizeB(ii) = int32(numel(src_subs{ii}));
                        end
                        % Trailing singleton dimensions are removed
                        if numel(sizeB) > 2
                            lastNonSingletonDimension = find(sizeB~=1, 1, 'last');
                            if lastNonSingletonDimension < 2
                                sizeB = sizeB(1:2);
                            elseif ~isempty(lastNonSingletonDimension)
                                sizeB = sizeB(1:lastNonSingletonDimension);
                            end
                        end
                    end
                    for ii = numel(sizeB):-1:1
                        dest_subs{ii} = 1:sizeB(ii);
                    end

                    % Create the UncArrays and index matricies for copying
                    am = MCProp.Convert2UncArray(A);
                    src_index  = MCProp.IndexMatrix(src_subs);
                    dest_index = MCProp.IndexMatrix(dest_subs);
                    if A.IsComplex
                       bm = NET.createGeneric('Metas.UncLib.Core.Ndims.ComplexNArray', {'Metas.UncLib.MCProp.UncNumber'});
                       bm.InitNd(sizeB);
                    else
                       bm = NET.createGeneric('Metas.UncLib.Core.Ndims.RealNArray', {'Metas.UncLib.MCProp.UncNumber'});
                       bm.InitNd(sizeB);
                    end
                    % If A is a scalar, the UncArray am will have at most 2
                    % dimensions. If A was addressed with more than 2
                    % dimensions, e.g. A(1, 1, 1), we simply ignore the
                    % other dimensions. If the indices were anything other
                    % than 1, A would have been reshaped above to not be a
                    % scalar.
                    if prod(sizeA) == 1 && ni > 2
                        src_index = src_index(:, 1:2);
                    end
                    
                    % Copy the selected elements
                    try
                        if prod(sizeB) == 1
                            if ni == 1
                                B = MCProp(am.GetItem1d(int32(src_index - 1)));
                            else
                                B = MCProp(am.GetItemNd(int32(src_index - 1)));
                            end
                        else
                            % If we reach this point, A is guaranteed to be a
                            % matrix.
                            bm.SetItemsNd(int32(dest_index - 1), am.GetItemsNd(int32(src_index - 1)));
                            B = MCProp(bm);
                        end
                    catch e
                        
                        % Some index was incorrect. Test the subscripts to print typical matlab error messages.
                        if any(cellfun(@(v) any(isinf(v) | v <= 0), src_subs))
                            error('Array indices must be positive integers or logical values.');
                        end
                        if ni == 1 && isvectorA
                            if any(src_subs{1} > numel(A))
                                error('Index exceeds the number of array elements (%i).', numel(A));
                            end
                        else
                            too_large = arrayfun(@(m, v) any(v{1} > m), sizeA(1:ni), src_subs);
                            if any(too_large)
                                error('Index in position %i exceeds array bounds (must not exceed %i).', find(too_large>0, 1), sizeA(find(too_large>0, 1)));
                            end
                        end
                        
                        % Oterhwise rethrow prior error (this should not happen).
                        rethrow(e);
                    end
                    
                end
                
                % after S(1).type == '()' has been processed
                if length(S) > 1
                    B = subsref(B, S(2:end));
                end
            end
        end
        function c = cat(dim, a, varargin)
            
            c = a;
                
            if numel(varargin) > 0
                ndimsA = ndims(a);
                sizeA = size(a);
                sizeVararginElements = cell(1, numel(varargin));
                for ii = 1:numel(varargin)
                    if ndims(varargin{ii}) ~= ndimsA
                        error('Dimensions of arrays being concatenated are not consistent.');
                    end
                    sizeVararginElements{ii} = size(varargin{ii});
                    for kk = 1:ndimsA
                        if kk ~= dim && sizeA(kk) ~= sizeVararginElements{ii}(kk)
                            error('Dimensions of arrays being concatenated are not consistent.');
                        end
                    end
                end
                
                sizeAInCatDim = sizeA(dim);
                for ii = 1:numel(varargin)
                    subs = cell(1, ndimsA);
                    subs(:) = {':'};
                    sizeVararginInCatDim = sizeVararginElements{ii}(dim);
                    subs{dim} = sizeAInCatDim+1:sizeAInCatDim+sizeVararginInCatDim;
                    c = subsasgn(c, substruct('()', subs), varargin{ii});
                    
                    sizeAInCatDim = sizeAInCatDim+sizeVararginInCatDim;
                end
                
            end
        end
        function c = horzcat(a, varargin)
            c = cat(2, a, varargin{:});
        end
        function c = vertcat(a, varargin)
            c = cat(1, a, varargin{:});
        end
        function d = get.Value(obj)
            d = get_value(obj);
        end
        function d = get.StdUnc(obj)
            d = get_stdunc(obj);
        end
        function b = get.IsComplex(obj)
            b = MCProp.IsComplexNet(obj.NetObject);
        end
        function b = get.IsArray(obj)
            b = MCProp.IsArrayNet(obj.NetObject);
        end
        function d = double(obj)
            d = get_value(obj);
        end
        function o = get_net_object(obj)
            o = obj.NetObject;
        end
        function d = get_value(obj)
            d = MCProp.Convert2Double(MCProp.UncHelper.GetValue(obj.NetObject));
        end
        function d = get_stdunc(obj)
            d = MCProp.Convert2Double(MCProp.UncHelper.GetStdUnc(obj.NetObject));
        end
        function d = get_idof(obj)
            d = MCProp.Convert2Double(MCProp.UncHelper.GetIDof(obj.NetObject));
        end
        function d = get_fcn_value(obj)
            d = MCProp.Convert2Double(MCProp.UncHelper.GetFcnValue(obj.NetObject));
        end
        function d = get_coverage_interval(obj, p)
            l = ToUncList(obj);
            temp = MCProp.UncHelper.GetCoverageInterval(l, p);
            array = NET.createGeneric('Metas.UncLib.Core.Ndims.RealNArray', {'Metas.UncLib.Core.Number'});
            array.Init2dData(temp);
            d = MCProp.Convert2Double(array);
        end
        function d = get_moment(obj, n)
            d = MCProp.Convert2Double(MCProp.UncHelper.GetMoment(obj.NetObject, int32(n)));
        end
        function c = get_correlation(obj)
            l = ToUncList(obj);
            temp = MCProp.UncHelper.GetCorrelation(l);
            array = NET.createGeneric('Metas.UncLib.Core.Ndims.RealNArray', {'Metas.UncLib.Core.Number'});
            array.Init2dData(temp);
            c = MCProp.Convert2Double(array);
        end
        function c = get_covariance(obj)
            l = ToUncList(obj);
            temp = MCProp.UncHelper.GetCovariance(l);
            array = NET.createGeneric('Metas.UncLib.Core.Ndims.RealNArray', {'Metas.UncLib.Core.Number'});
            array.Init2dData(temp);
            c = MCProp.Convert2Double(array);
        end
        function c = get_jacobi(obj)
            l = ToUncList(obj);
            temp = MCProp.UncHelper.GetJacobi(l);
            array = NET.createGeneric('Metas.UncLib.Core.Ndims.RealNArray', {'Metas.UncLib.Core.Number'});
            array.Init2dData(temp);
            c = MCProp.Convert2Double(array);
        end
        function c = get_jacobi2(x, y)
            x2 = ToUncList(x);
            y2 = ToUncList(y);
            temp = MCProp.UncHelper.GetJacobi2(x2, y2);
            array = NET.createGeneric('Metas.UncLib.Core.Ndims.RealNArray', {'Metas.UncLib.Core.Number'});
            array.Init2dData(temp);
            c = MCProp.Convert2Double(array);
        end
        function c = get_unc_component(x, y)
            x2 = ToUncList(x);
            y2 = ToUncList(y);
            temp = MCProp.UncHelper.GetUncComponent(x2, y2);
            array = NET.createGeneric('Metas.UncLib.Core.Ndims.RealNArray', {'Metas.UncLib.Core.Number'});
            array.Init2dData(temp);
            c = MCProp.Convert2Double(array);
        end
        function n = memsize(obj)
            n = double(obj.NetObject.memsize);
        end
        function y = uplus(x)
            y = copy(x);
        end
        function y = uminus(x)
            y = MCProp(x.NetObject.Negative());
        end
        function z = plus(x,y)
            if numel(x) == 0 && numel(y) == 0
                z = MCProp([]);
            else
                x = MCProp(x);
                y = MCProp(y);
                if x.IsComplex && ~y.IsComplex
                    y = complex(y);
                end
                if ~x.IsComplex && y.IsComplex
                    x = complex(x);
                end
                if ~x.IsArray && ~y.IsArray
                    z = MCProp(x.NetObject.Add(y.NetObject));
                elseif x.IsArray && ~y.IsArray
                    z = MCProp(x.NetObject.LAdd(y.NetObject));
                elseif ~x.IsArray && y.IsArray
                    z = MCProp(y.NetObject.RAdd(x.NetObject));
                else
                    [x, y] = MCProp.replicateSingletonDimensions(x, y);
                    z = MCProp(x.NetObject.Add(y.NetObject));
                end
            end
        end
        function z = minus(x,y)
            if numel(x) == 0 && numel(y) == 0
                z = MCProp([]);
            else
                x = MCProp(x);
                y = MCProp(y);
                if x.IsComplex && ~y.IsComplex
                    y = complex(y);
                end
                if ~x.IsComplex && y.IsComplex
                    x = complex(x);
                end
                if ~x.IsArray && ~y.IsArray
                    z = MCProp(x.NetObject.Subtract(y.NetObject));
                elseif x.IsArray && ~y.IsArray
                    z = MCProp(x.NetObject.LSubtract(y.NetObject));
                elseif ~x.IsArray && y.IsArray
                    z = MCProp(y.NetObject.RSubtract(x.NetObject));
                else
                    [x, y] = MCProp.replicateSingletonDimensions(x, y);
                    z = MCProp(x.NetObject.Subtract(y.NetObject));
                end
            end
        end
        function z = times(x,y)
            x = MCProp(x);
            y = MCProp(y);
            if x.IsComplex && ~y.IsComplex
                y = complex(y);
            end
            if ~x.IsComplex && y.IsComplex
                x = complex(x);
            end
            
            if ~x.IsArray && ~y.IsArray
                z = MCProp(x.NetObject.Multiply(y.NetObject));
            elseif x.IsArray && ~y.IsArray
                z = MCProp(x.NetObject.LMultiply(y.NetObject));
            elseif ~x.IsArray && y.IsArray
                z = MCProp(y.NetObject.RMultiply(x.NetObject));
            else
                [x, y] = MCProp.replicateSingletonDimensions(x, y);
                z = MCProp(x.NetObject.Multiply(y.NetObject));
            end
        end
        function z = rdivide(x,y)
            x = MCProp(x);
            y = MCProp(y);
            if x.IsComplex && ~y.IsComplex
                y = complex(y);
            end
            if ~x.IsComplex && y.IsComplex
                x = complex(x);
            end
            if ~x.IsArray && ~y.IsArray
                z = MCProp(x.NetObject.Divide(y.NetObject));
            elseif x.IsArray && ~y.IsArray
                z = MCProp(x.NetObject.LDivide(y.NetObject));
            elseif ~x.IsArray && y.IsArray
                z = MCProp(y.NetObject.RDivide(x.NetObject));
            else
                [x, y] = MCProp.replicateSingletonDimensions(x, y);
                z = MCProp(x.NetObject.Divide(y.NetObject));
            end
        end
        function z = power(x,y)
            x = MCProp(x);
            y = MCProp(y);
            ydbl = double(y);
            yint = int32(ydbl);
            if (~y.IsArray) && (~y.IsComplex)
                yconst = (yint == ydbl) & (y.NetObject.IsConst);
            else
                yconst = false;
            end
            if yconst
                if x.IsArray
                    z = MCProp.Convert2MCProp(x.NetObject.Pow(yint));
                else
                    z = MCProp.Convert2MCProp(x.NetObject.Pow(yint));
                end
            else
                value = get_value(x); 
                if any(value(:) < 0)
                    x = complex(x);
                end
                if x.IsComplex && ~y.IsComplex
                    y = complex(y);
                end
                if ~x.IsComplex && y.IsComplex
                    x = complex(x);
                end
                if ~x.IsArray && ~y.IsArray
                    z = MCProp.Convert2MCProp(x.NetObject.Pow(y.NetObject));
                elseif x.IsArray && ~y.IsArray
                    y = y.*ones(size(x));
                    z = x.^y;
                    % z = MCProp.Convert2MCProp(x.NetObject.LPow(y.NetObject));
                elseif ~x.IsArray && y.IsArray
                    x = x.*ones(size(y));
                    z = x.^y;
                    % z = MCProp.Convert2MCProp(y.NetObject.RPow(x.NetObject));
                else
                    z = MCProp.Convert2MCProp(x.NetObject.Pow(y.NetObject));
                end
            end
        end
        function y = complex(x)
            if x.IsComplex
                y = copy(x);
            else
                if x.IsArray
                    y = NET.createGeneric('Metas.UncLib.Core.Ndims.ComplexNArray', {'Metas.UncLib.MCProp.UncNumber'});
                else
                    y = NET.createGeneric('Metas.UncLib.Core.Complex', {'Metas.UncLib.MCProp.UncNumber'});
                end
                y.InitRe(x.NetObject);
                y = MCProp(y);
            end
        end
        function y = real(x)
            if x.IsComplex
                y = MCProp(x.NetObject.Real());
            else
                y = copy(x);
            end
        end
        function y = imag(x)
            x = complex(x);
            y = MCProp(x.NetObject.Imag());
        end
        function y = conj(x)
            x = complex(x);
            y = MCProp(x.NetObject.Conj());
        end        
        function y = abs(x)
            y = MCProp(x.NetObject.Abs());
        end       
        function y = angle(x)
            x = complex(x);
            y = MCProp(x.NetObject.Angle());
        end
        function q = unwrap(p, varargin)
            q = p + unwrap(double(p), varargin{:}) - double(p);
        end
        function y = deg2rad(x)
            y = (pi/180) .* x;
        end
        function y = rad2deg(x)
            y = (180/pi) .* x;
        end
        function y = exp(x)
            y = MCProp(x.NetObject.Exp());
        end
        function y = log(x)
            value = get_value(x); 
            if any(value(:) < 0)
                x = complex(x);
            end
            y = MCProp(x.NetObject.Log());
        end
        function y = log10(x)
            value = get_value(x); 
            if any(value(:) < 0)
                x = complex(x);
            end
            y = MCProp(x.NetObject.Log10());
        end
        function y = sqrt(x)
            value = get_value(x); 
            if any(value(:) < 0)
                x = complex(x);
            end
            y = MCProp(x.NetObject.Sqrt());
        end
        function y = sign(x)
            y = sign(double(x));
        end
        function y = sin(x)
            y = MCProp(x.NetObject.Sin());
        end
        function y = cos(x)
            y = MCProp(x.NetObject.Cos());
        end
        function y = tan(x)
            y = MCProp(x.NetObject.Tan());
        end
        function y = sinh(x)
            y = MCProp(x.NetObject.Sinh());
        end
        function y = cosh(x)
            y = MCProp(x.NetObject.Cosh());
        end
        function y = tanh(x)
            y = MCProp(x.NetObject.Tanh());
        end
        function y = asin(x)
            y = MCProp(x.NetObject.Asin());
        end
        function y = acos(x)
            y = MCProp(x.NetObject.Acos());
        end
        function y = atan(x)
            y = MCProp(x.NetObject.Atan());
        end
        function z = atan2(x,y)
            x = MCProp(x);
            y = MCProp(y);
            if x.IsComplex || y.IsComplex
                error('Inputs must be real');
            end
            if ~x.IsArray && ~y.IsArray
                z = MCProp(x.NetObject.Atan2(y.NetObject));
            elseif x.IsArray && ~y.IsArray
                y = y.*ones(size(x));
                z = atan2(x,y);
                % z = MCProp(x.NetObject.LAtan2(y.NetObject));
            elseif ~x.IsArray && y.IsArray
                x = x.*ones(size(y));
                z = atan2(x,y);
                % z = MCProp(y.NetObject.RAtan2(x.NetObject));
            else
                z = MCProp(x.NetObject.Atan2(y.NetObject));
            end
        end
        function y = asinh(x)
            x = complex(x);
            y = MCProp(x.NetObject.Asinh());
        end
        function y = acosh(x)
            x = complex(x);
            y = MCProp(x.NetObject.Acosh());
        end
        function y = atanh(x)
            x = complex(x);
            y = MCProp(x.NetObject.Atanh());
        end
        function [k,e] = ellipke(x)
            if (x.IsComplex)
                error('Input must be real');
            end
            k = MCProp(x.NetObject.Ellipk());
            e = MCProp(x.NetObject.Ellipe());
        end
        function z = eq(x,y)
            z = double(x) == double(y);
        end
        function z = ge(x,y)
            z = double(x) >= double(y);
        end
        function z = gt(x,y)
            z = double(x) > double(y);
        end
        function z = le(x,y)
            z = double(x) <= double(y);
        end
        function z = lt(x,y)
            z = double(x) < double(y);
        end
        function z = ne(x,y)
            z = double(x) ~= double(y);
        end
        function y = isfinite(x)
            y = isfinite(double(x));
        end
        function y = isinf(x)
            y = isinf(double(x));
        end
        function y = isnan(x)
            y = isnan(double(x));
        end
        function y = transpose(x)
            if x.IsArray
                y = MCProp(x.NetObject.Transpose());
            else
                y = x;
            end
        end
        function y = ctranspose(x)
            if x.IsArray
                if x.IsComplex
                    y = MCProp(x.NetObject.CTranspose());
                else
                    y = MCProp(x.NetObject.Transpose());
                end
            else
                y = conj(x);
            end
        end
        function d = diag(A)
            am = MCProp.Convert2UncArray(A);
            s = size(A);
            if ((s(1) == 1) || (s(2) == 1))
                n = numel(A);
                if A.IsComplex
                    m = NET.createGeneric('Metas.UncLib.Core.Ndims.ComplexNArray', {'Metas.UncLib.MCProp.UncNumber'});
                    m.Zeros2d(n, n);
                else
                    m = NET.createGeneric('Metas.UncLib.Core.Ndims.RealNArray', {'Metas.UncLib.MCProp.UncNumber'});
                    m.Zeros2d(n, n);
                end
                for i1 = 1:n
                    m.SetItem2d(i1-1, i1-1, am.GetItem1d(i1-1));
                end
                d = MCProp.Convert2MCProp(m);
            else
                if ((am.ndims ~= 2) || (s(1) ~= s(2)))
                    error('Matrix must be square.');
                end
                n1 = s(1);
                if A.IsComplex
                    m = NET.createGeneric('Metas.UncLib.Core.Ndims.ComplexNArray', {'Metas.UncLib.MCProp.UncNumber'});
                    m.Init2d(n1, 1);
                else
                    m = NET.createGeneric('Metas.UncLib.Core.Ndims.RealNArray', {'Metas.UncLib.MCProp.UncNumber'});
                    m.Init2d(n1, 1);
                end
                for i1 = 1:n1
                    m.SetItem2d(i1-1, 0, am.GetItem2d(i1-1, i1-1));
                end
                d = MCProp.Convert2MCProp(m);
            end
        end
        function d = det(A)
            linalg = MCProp.LinAlg(A.IsComplex);
            d = MCProp.Convert2MCProp(linalg.Det(MCProp.Convert2UncArray(A)));
        end
        function d = inv(A)
            linalg = MCProp.LinAlg(A.IsComplex);
            d = MCProp.Convert2MCProp(linalg.Inv(MCProp.Convert2UncArray(A)));
        end
        function z = ldivide(x,y)
            z = y./x;
        end
        function z = mldivide(x,y)
            x = MCProp(x);
            y = MCProp(y);
            if size(y, 2) == 1
                if x.IsComplex && ~y.IsComplex
                    y = complex(y);
                end
                if ~x.IsComplex && y.IsComplex
                    x = complex(x);
                end
                xm = MCProp.Convert2UncArray(x);
                yv = MCProp.Convert2UncArray(y);
                s = size(x);
                if s(1) == s(2)
                    linalg = MCProp.LinAlg(x.IsComplex);
                    zv = linalg.Solve(xm, yv);
                else
                    linalg = MCProp.LinAlg2(x.IsComplex);
                    zv = linalg.LstSqrSolve(xm, yv);
                end
                z = MCProp.Convert2MCProp(zv);
            else
                z = inv(x)*y;
            end
        end
        function z = mpower(x,y)
            if (numel(x) == 1 && numel(y) == 1)
                % Power
                z = x.^y;
            elseif (numel(x) == 1)
                % Matrix Exponents
                [v, d] = eig(y);
                z = v*diag(x.^diag(d))/(v);
            elseif (numel(y) == 1)
                if (isa(y, 'double') && y == -1)
                    % Matrix Inverse
                    z = inv(x);
                else
                    % Matrix Power
                    [v, d] = eig(x);
                    z = v*diag(diag(d).^y)/(v);
                end
            else
                error('Incorrect dimensions for raising a matrix to a power. Check that the matrix is square and the power is a scalar. To perform elementwise matrix powers, use ''.^''.')
            end
        end
        function z = mrdivide(x,y)
            z = x*inv(y);
        end
        function z = mtimes(x,y)
            if isscalar(x) || isscalar(y)
                z = times(x, y);
            else
                x = MCProp(x);
                y = MCProp(y);
                if x.IsComplex && ~y.IsComplex
                    y = complex(y);
                end
                if ~x.IsComplex && y.IsComplex
                    x = complex(x);
                end
                
                dims = max(ndims(x), ndims(y));
                if dims > 2
                    error('Arguments must be 2-D, or at least one argument must be scalar. Use TIMES (.*) for elementwise multiplication.');
                elseif size(x, 2) ~= size(y, 1)
                    error('Incorrect dimensions for matrix multiplication. Check that the number of columns in the first matrix matches the number of rows in the second matrix. To perform elementwise multiplication, use ''.*''.');
                end
                
                linalg = MCProp.LinAlg(x.IsComplex);
                xm = MCProp.Convert2UncArray(x);
                ym = MCProp.Convert2UncArray(y);
                zm = linalg.Dot(xm, ym);
                z = MCProp.Convert2MCProp(zm);
            end
        end
        function [L, U, P] = lu(A)
            linalg = MCProp.LinAlg(A.IsComplex);
            am = MCProp.Convert2UncArray(A);
            temp = linalg.Lu(am);
            L = MCProp.Convert2MCProp(temp.l);
            U = MCProp.Convert2MCProp(temp.u);
            P = MCProp.Convert2MCProp(temp.p);
        end
        function x = lscov(A,b,V)
            A = MCProp(A);
            b = MCProp(b);
            [v, d] = eig(V);
            e = diag(d);
            for i = 1:length(e)
                if e(i) > 1e-15
                    e(i) = 1./e(i);
                else
                    e(i) = 0;
                end
            end
            W = MCProp(v*diag(e)*v');
            if A.IsComplex && ~b.IsComplex
                b = complex(b);
            end
            if ~A.IsComplex && b.IsComplex
                A = complex(A);
            end
            linalg = MCProp.LinAlg2(A.IsComplex);
            Am = MCProp.Convert2UncArray(A);
            bv = MCProp.Convert2UncArray(b);
            Wm = MCProp.Convert2UncArray(W);
            xv = linalg.WeightedLstSqrSolve(Am, bv, Wm);
            x = MCProp.Convert2MCProp(xv);
        end
        function a = sum(x, varargin)
            s = size(x);
            switch nargin
                case 1
                    % find first non-singleton dimension
                    f = [find(s > 1) 1];
                    a = sum(x, f(1));
                case {2,3}
                    i = varargin{1};
                    if i < 1
                        error('Dimension argument must be a positive integer scalar within indexing range');
                    end
                    if i > numel(s)
                        a = x;
                    else
                        linalg = MCProp.LinAlg(x.IsComplex);
                        xm = MCProp.Convert2UncArray(x);
                        am = linalg.Sum(xm, i-1);
                        a = MCProp.Convert2MCProp(am);
                    end
                otherwise
                    error('Too many input arguments')
            end
        end
        function a = prod(x, varargin)
            s = size(x);
            switch nargin
                case 1
                    % find first non-singleton dimension
                    f = [find(s > 1) 1];
                    a = prod(x, f(1));
                case {2,3}
                    i = varargin{1};
                    if i < 1
                        error('Dimension argument must be a positive integer scalar within indexing range');
                    end
                    if i > numel(s)
                        a = x;
                    else
                        linalg = MCProp.LinAlg(x.IsComplex);
                        xm = MCProp.Convert2UncArray(x);
                        am = linalg.Prod(xm, i-1);
                        a = MCProp.Convert2MCProp(am);
                    end
                otherwise
                    error('Too many input arguments')
            end
        end
        function a = mean(x, varargin)
            s = size(x);
            switch nargin
                case 1
                    % find first non-singleton dimension
                    f = [find(s > 1) 1];
                    a = mean(x, f(1));
                case 2
                    i = varargin{1};
                    if i < 1
                        error('Dimension argument must be a positive integer scalar within indexing range');
                    end
                    if i > numel(s)
                        a = x;
                    else
                        a = sum(x, i)./size(x, i);
                    end
                otherwise
                    error('Too many input arguments')
            end
        end
        function X = fft(A)
            numlib = MCProp.NumLib2(1);
            A = complex(A);
            s = size(A);
            am = MCProp.Convert2UncArray(A);
            xm = numlib.Fft(am);
            X = MCProp.Convert2MCProp(xm);
            X = reshape(X, s);
        end
        function X = ifft(A)
            numlib = MCProp.NumLib2(1);
            A = complex(A);
            s = size(A);
            am = MCProp.Convert2UncArray(A);
            xm = numlib.Ifft(am);
            X = MCProp.Convert2MCProp(xm);
            X = reshape(X, s);
        end
        function yy = interpolation(x, y, n, xx)
            x = double(x(:));
            y = MCProp(y);
            n = int32(n);
            s = size(xx);
            xx = double(xx(:));
            numlib = MCProp.NumLib(y.IsComplex);
            ym = MCProp.Convert2UncArray(y);
            yym = numlib.Interpolation(x, ym, n, xx);
            yy = MCProp.Convert2MCProp(yym);
            yy = reshape(yy, s);
        end
        function yy = interpolation2(x, y, n, xx)
            x = double(x(:));
            y = MCProp(y);
            n = int32(n);
            s = size(xx);
            xx = double(xx(:));
            numlib = MCProp.NumLib2(y.IsComplex);
            ym = MCProp.Convert2UncArray(y);
            yym = numlib.Interpolation2(x, ym, n, xx);
            yy = MCProp.Convert2MCProp(yym);
            yy = reshape(yy, s);
        end
        function yy = spline(x, y, xx, varargin)
            x = double(x(:));
            y = MCProp(y);
            s = size(xx);
            xx = double(xx(:));
            [y, sb, sv, eb, ev] = SplineOptArgs(y, varargin{:});
            numlib = MCProp.NumLib(y.IsComplex);
            ym = MCProp.Convert2UncArray(y);
            yym = numlib.SplineInterpolation(x, ym, xx, sb, sv, eb, ev);
            yy = MCProp.Convert2MCProp(yym);
            yy = reshape(yy, s);
        end
        function yy = spline2(x, y, xx, varargin)
            x = double(x(:));
            y = MCProp(y);
            s = size(xx);
            xx = double(xx(:));
            [y, sb, sv, eb, ev] = SplineOptArgs(y, varargin{:});
            numlib = MCProp.NumLib2(y.IsComplex);
            ym = MCProp.Convert2UncArray(y);
            yym = numlib.SplineInterpolation2(x, ym, xx, sb, sv, eb, ev);
            yy = MCProp.Convert2MCProp(yym);
            yy = reshape(yy, s);
        end
        function p = splinecoefs(x, y, varargin)
            x = double(x(:));
            y = MCProp(y);
            [y, sb, sv, eb, ev] = SplineOptArgs(y, varargin{:});
            numlib = MCProp.NumLib(y.IsComplex);
            ym = MCProp.Convert2UncArray(y);
            pm = numlib.SplineCoefs(x, ym, sb, sv, eb, ev);
            p = MCProp.Convert2MCProp(pm);
        end
        function a = integrate(x, y, n)
            x = double(x(:));
            y = MCProp(y);
            n = int32(n);
            s = size(y);
            numlib = MCProp.NumLib2(y.IsComplex);
            ym = MCProp.Convert2UncArray(y);
            am = numlib.Integrate(x, ym, n);
            a = MCProp.Convert2MCProp(am);
            a = reshape(a, s);
        end
        function a = integrate2(x, y, n)
            x = double(x(:));
            y = MCProp(y);
            n = int32(n);
            numlib = MCProp.NumLib2(y.IsComplex);
            ym = MCProp.Convert2UncArray(y);
            am = numlib.Integrate2(x, ym, n);
            a = MCProp.Convert2MCProp(am);
        end
        function a = splineintegrate(x, y, varargin)
            x = double(x(:));
            y = MCProp(y);
            s = size(y);
            [y, sb, sv, eb, ev] = SplineOptArgs(y, varargin{:});
            numlib = MCProp.NumLib2(y.IsComplex);
            ym = MCProp.Convert2UncArray(y);
            am = numlib.SplineIntegrate(x, ym, sb, sv, eb, ev);
            a = MCProp.Convert2MCProp(am);
            a = reshape(a, s);
        end
        function a = splineintegrate2(x, y, varargin)
            x = double(x(:));
            y = MCProp(y);
            [y, sb, sv, eb, ev] = SplineOptArgs(y, varargin{:});
            numlib = MCProp.NumLib2(y.IsComplex);
            ym = MCProp.Convert2UncArray(y);
            am = numlib.SplineIntegrate2(x, ym, sb, sv, eb, ev);
            a = MCProp.Convert2MCProp(am);
         end
        function p = polyfit(x,y,n)
            x = MCProp(x);
            y = MCProp(y);
            n = int32(n);
            if x.IsComplex && ~y.IsComplex
                y = complex(y);
            end
            if ~x.IsComplex && y.IsComplex
                x = complex(x);
            end
            numlib = MCProp.NumLib(x.IsComplex);
            xm = MCProp.Convert2UncArray(x);
            ym = MCProp.Convert2UncArray(y);
            pm = numlib.PolyFit(xm, ym, n);
            p = MCProp.Convert2MCProp(pm);
        end
        function y = polyval(p,x)
            p = MCProp(p);
            x = MCProp(x);
            if p.IsComplex && ~x.IsComplex
                x = complex(x);
            end
            if ~p.IsComplex && x.IsComplex
                p = complex(p);
            end
            numlib = MCProp.NumLib(p.IsComplex);
            pm = MCProp.Convert2UncArray(p);
            xm = MCProp.Convert2UncArray(x);
            ym = numlib.PolyVal(pm, xm);
            y = MCProp.Convert2MCProp(ym);
        end
        function binary_file(x, filepath)
            x.NetObject.BinarySerialize(filepath);
        end
        function xml_file(x, filepath)
            x.NetObject.XmlSerialize(filepath);
        end
        function s = xml_string(x)
            s = char(x.NetObject.XmlSerializeToString());
        end
        function bin = saveobj(obj)
            bin.data = uint8(obj.NetObject.BinarySerializeToByteArray());
            bin.array = obj.IsArray;
            bin.complex = obj.IsComplex;
        end
    end
    methods(Access = private)
        function l = ToUncList(obj)
            temp = Metas.UncLib.MCProp.UncList();
            l = temp.op_Implicit(obj.NetObject);
        end
        function [y, sb, sv, eb, ev] = SplineOptArgs(y, varargin)
            switch nargin
                case 1
                    sb = Metas.UncLib.Core.SplineBoundary.Not_a_Knot;
                    sv = MCProp(0);
                    eb = Metas.UncLib.Core.SplineBoundary.Not_a_Knot;
                    ev = MCProp(0);
                case 2
                    sb = BoundaryArg(varargin{1});
                    sv = MCProp(0);
                    eb = sb;
                    ev = MCProp(0);
                 case 5
                    sb = BoundaryArg(varargin{1});
                    sv = MCProp(varargin{2});
                    sv = sv(1);
                    eb = BoundaryArg(varargin{3});
                    ev = MCProp(varargin{4});
                    ev = ev(1);
                otherwise
                    error('Wrong number of input arguments')
            end
            if (y.IsComplex || sv.IsComplex || ev.IsComplex)
                y = complex(y);
                sv = complex(sv);
                ev = complex(ev);
            end
            sv = sv.NetObject;
            ev = ev.NetObject;
            
            function c = BoundaryArg(b)
                if (ischar(b))
                    b = lower(b);
                    switch b
                        case 'not-a-knot'
                            c = Metas.UncLib.Core.SplineBoundary.Not_a_Knot;
                        case 'not a knot'
                            c = Metas.UncLib.Core.SplineBoundary.Not_a_Knot;
                        case 'natural spline'
                            c = Metas.UncLib.Core.SplineBoundary.Natural_Spline;
                        case 'first derivative'
                            c = Metas.UncLib.Core.SplineBoundary.First_Derivative;
                        case '1st derivative'
                            c = Metas.UncLib.Core.SplineBoundary.First_Derivative;
                        case 'second derivative'
                            c = Metas.UncLib.Core.SplineBoundary.Second_Derivative;
                        case '2nd derivative'
                            c = Metas.UncLib.Core.SplineBoundary.Second_Derivative;
                        otherwise
                            error('Unknown spline boundary mode')
                    end
                elseif (isa(b,'Metas.UncLib.Core.SplineBoundary'))
                    c = b;
                else
                    error('Unknown spline boundary type')
                end
            end
        end
    end
    methods(Static = true)
        function obj = loadobj(bin)
            UncPropLoadNETAssemblies('MCProp');
            if bin.array
                if bin.complex
                    t = NET.createGeneric('Metas.UncLib.Core.Ndims.ComplexNArray', {'Metas.UncLib.MCProp.UncNumber'});
                else
                    t = NET.createGeneric('Metas.UncLib.Core.Ndims.RealNArray', {'Metas.UncLib.MCProp.UncNumber'});
                end
            else
                if bin.complex
                    t = NET.createGeneric('Metas.UncLib.Core.Complex', {'Metas.UncLib.MCProp.UncNumber'});
                else
                    t = Metas.UncLib.MCProp.UncNumber();
                end
            end
            v = t.BinaryDeserializeFromByteArray(bin.data(:));
            obj = MCProp(v);
        end
        % Support for array creation functions.
        % See: https://www.mathworks.com/help/releases/R2021a/matlab/matlab_oop/class-support-for-array-creation-functions.html
        function x = zeros(varargin)
            x = MCProp(zeros(varargin{:}));
        end
        function x = ones(varargin)
            x = MCProp(ones(varargin{:}));
        end
        function x = eye(varargin)
            x = MCProp(eye(varargin{:}));
        end
        function x = nan(varargin)
            x = MCProp(nan(varargin{:}));
        end
        function x = inf(varargin)
            x = MCProp(inf(varargin{:}));
        end
        function x = rand(varargin)
            x = MCProp(rand(varargin{:}));
        end
        function x = randi(varargin)
            x = MCProp(randi(varargin{:}));
        end
        function x = randn(varargin)
            x = MCProp(randn(varargin{:}));
        end
    end
    properties (Constant, Access = private)
        UncHelper = MCProp.UncHelperFactory();
    end
    methods(Static = true, Access = private)
        function [x, y] = replicateSingletonDimensions(x, y)
            dims = max(ndims(x), ndims(y));
            sizeX = size(x, 1:dims);
            sizeY = size(y, 1:dims);
            if any(sizeX ~= sizeY & sizeX ~= 1 & sizeY ~= 1)
                throwAsCaller(MException('MATLAB:sizeDimensionsMustMatch', 'Arrays have incompatible sizes for this operation.'));
            end
            doRepX = sizeX ~= sizeY & sizeX == 1;
            if any(doRepX)
                repX = ones(1, dims);
                repX(doRepX) = sizeY(doRepX);
                x = repmat(x, repX);
            end

            doRepY = sizeY ~= sizeX & sizeY == 1;
            if any(doRepY)
                repY = ones(1, dims);
                repY(doRepY) = sizeX(doRepY);
                y = repmat(y, repY);
            end
        end
        function h = UncHelperFactory()
            UncPropLoadNETAssemblies('MCProp');
            h = NET.createGeneric('Metas.UncLib.Core.Unc.GenericUnc', {'Metas.UncLib.MCProp.UncList', 'Metas.UncLib.MCProp.UncNumber'});
        end
        function l = LinAlg(complex)
            if complex
                lu_res = NET.GenericClass('Metas.UncLib.Core.Ndims.ComplexLuResult', 'Metas.UncLib.MCProp.UncNumber');
                narray = NET.GenericClass('Metas.UncLib.Core.Ndims.ComplexNArray', 'Metas.UncLib.MCProp.UncNumber');
                number = NET.GenericClass('Metas.UncLib.Core.Complex', 'Metas.UncLib.MCProp.UncNumber');
                l = NET.createGeneric('Metas.UncLib.Core.Ndims.LinAlg', {lu_res, narray, number});
            else
                lu_res = NET.GenericClass('Metas.UncLib.Core.Ndims.RealLuResult', 'Metas.UncLib.MCProp.UncNumber');
                narray = NET.GenericClass('Metas.UncLib.Core.Ndims.RealNArray', 'Metas.UncLib.MCProp.UncNumber');
                l = NET.createGeneric('Metas.UncLib.Core.Ndims.LinAlg', {lu_res, narray, 'Metas.UncLib.MCProp.UncNumber'});
            end            
        end
        function l = LinAlg2(complex)
            if complex
                l = NET.createGeneric('Metas.UncLib.Core.Ndims.ComplexLinAlg', {'Metas.UncLib.MCProp.UncNumber'});
            else
                l = NET.createGeneric('Metas.UncLib.Core.Ndims.RealLinAlg', {'Metas.UncLib.MCProp.UncNumber'});
            end            
        end
        function l = NumLib(complex)
            if complex
                narray = NET.GenericClass('Metas.UncLib.Core.Ndims.ComplexNArray', 'Metas.UncLib.MCProp.UncNumber');
                number = NET.GenericClass('Metas.UncLib.Core.Complex', 'Metas.UncLib.MCProp.UncNumber');
                l = NET.createGeneric('Metas.UncLib.Core.Ndims.NumLib', {narray, number});
            else
                narray = NET.GenericClass('Metas.UncLib.Core.Ndims.RealNArray', 'Metas.UncLib.MCProp.UncNumber');
                l = NET.createGeneric('Metas.UncLib.Core.Ndims.NumLib', {narray, 'Metas.UncLib.MCProp.UncNumber'});
            end            
        end
        function l = NumLib2(complex)
            if complex
                l = NET.createGeneric('Metas.UncLib.Core.Ndims.ComplexNumLib', {'Metas.UncLib.MCProp.UncNumber'});
            else
                l = NET.createGeneric('Metas.UncLib.Core.Ndims.RealNumLib', {'Metas.UncLib.MCProp.UncNumber'});
            end
        end
        function c = Double2ComplexNumber(d)
            c = NET.createGeneric('Metas.UncLib.Core.Complex', {'Metas.UncLib.Core.Number'});
            c.InitDblReIm(real(d), imag(d));
        end        
        function a = Double2Array(d)
            s = size(d);
            s = int32(s(:));
            if numel(d) == 0
                a = NET.createGeneric('Metas.UncLib.Core.Ndims.RealNArray', {'Metas.UncLib.Core.Number'});
                a.InitNd(s);
            else
                d2 = d(:);
                if ~isreal(d)
                    a = NET.createGeneric('Metas.UncLib.Core.Ndims.ComplexNArray', {'Metas.UncLib.Core.Number'});
                    a.InitDblReIm(real(d2), imag(d2));
                else
                    a = NET.createGeneric('Metas.UncLib.Core.Ndims.RealNArray', {'Metas.UncLib.Core.Number'});
                    a.InitDbl(real(d2));
                end
                a.Reshape(s)
            end
        end
        function d = Convert2Double(x)
            if MCProp.IsArrayNet(x)
                s = int32(x.size);
                if MCProp.IsComplexNet(x)
                    d = complex(double(x.DblRealValue()), double(x.DblImagValue()));
                else
                    d = double(x.DblValue());
                end
                d = reshape(d, s);
            else
                if MCProp.IsComplexNet(x)
                    d = complex(x.DblRealValue(), x.DblImagValue());
                else
                    d = x.Value;
                end
            end
        end
        function m = Convert2UncArray(x)
            if x.IsArray
                m = x.NetObject;
            else
                if x.IsComplex
                    m = NET.createGeneric('Metas.UncLib.Core.Ndims.ComplexNArray', {'Metas.UncLib.MCProp.UncNumber'});
                else
                    m = NET.createGeneric('Metas.UncLib.Core.Ndims.RealNArray', {'Metas.UncLib.MCProp.UncNumber'});                    
                end
                m.Init2d(1, 1);
                m.SetItem2d(0, 0, x.NetObject);
            end 
        end
        function u = Convert2MCProp(x)
            if MCProp.IsArrayNet(x)
                if x.numel == 1
                    u = MCProp(x.GetItem2d(0, 0));
                else
                    u = MCProp(x);
                end
            else
                u = MCProp(x);
            end
        end
        function m = IndexMatrix(subs)
            n2 = numel(subs);
            s = zeros(1, n2);
            for i2 = 1:n2
                s(i2) = numel(subs{i2});
            end
            n1 = prod(s);
            m = zeros(n1, n2);
            temp = 1;
            for i2 = 1:n2
                temp_index = mod(floor((0:n1-1)./temp), s(i2)) + 1;
                m(:,i2) = subs{i2}(temp_index);
                temp = temp*s(i2); 
            end
        end
        function TF = IsComplexNet(x)
            TF = isa(x, 'Metas.UncLib.Core.Ndims.ComplexNArray<Metas*UncLib*MCProp*UncNumber>') || ...
                 isa(x, 'Metas.UncLib.Core.Complex<Metas*UncLib*MCProp*UncNumber>') || ...
                 isa(x, 'Metas.UncLib.Core.Ndims.ComplexNArray<Metas*UncLib*Core*Number>') || ...
                 isa(x, 'Metas.UncLib.Core.Complex<Metas*UncLib*Core*Number>');
        end
        function TF = IsArrayNet(x)
            TF = isa(x, 'Metas.UncLib.Core.Ndims.ComplexNArray<Metas*UncLib*MCProp*UncNumber>') || ...
                 isa(x, 'Metas.UncLib.Core.Ndims.RealNArray<Metas*UncLib*MCProp*UncNumber>') || ...
                 isa(x, 'Metas.UncLib.Core.Ndims.ComplexNArray<Metas*UncLib*Core*Number>') || ...
                 isa(x, 'Metas.UncLib.Core.Ndims.RealNArray<Metas*UncLib*Core*Number>');
        end
        function obj = XmlString2MCProp(s)
            UncPropLoadNETAssemblies('MCProp');
            try
                x = NET.createGeneric('Metas.UncLib.Core.Ndims.ComplexNArray', {'Metas.UncLib.MCProp.UncNumber'});
                a = x.XmlDeserializeFromString(s);
            catch
                try
                    x = NET.createGeneric('Metas.UncLib.Core.Ndims.RealNArray', {'Metas.UncLib.MCProp.UncNumber'});
                    a = x.XmlDeserializeFromString(s);
                catch
                    try
                        x = NET.createGeneric('Metas.UncLib.Core.Complex', {'Metas.UncLib.MCProp.UncNumber'});
                        a = x.XmlDeserializeFromString(s);
                    catch
                        try
                            x = Metas.UncLib.MCProp.UncNumber();
                            a = x.XmlDeserializeFromString(s);
                        catch
                            error('Wrong structure of xml string')
                        end
                    end
                end
            end
            obj = MCProp(a);
        end
        function obj = XmlFile2MCProp(fp)
            UncPropLoadNETAssemblies('MCProp');
            try
                x = NET.createGeneric('Metas.UncLib.Core.Ndims.ComplexNArray', {'Metas.UncLib.MCProp.UncNumber'});
                a = x.XmlDeserialize(fp);
            catch
                try
                    x = NET.createGeneric('Metas.UncLib.Core.Ndims.RealNArray', {'Metas.UncLib.MCProp.UncNumber'});
                    a = x.XmlDeserialize(fp);
                catch
                    try
                        x = NET.createGeneric('Metas.UncLib.Core.Complex', {'Metas.UncLib.MCProp.UncNumber'});
                        a = x.XmlDeserialize(fp);
                    catch
                        try
                            x = Metas.UncLib.MCProp.UncNumber();
                            a = x.XmlDeserialize(fp);
                        catch
                            error('Wrong structure of xml file')
                        end
                    end
                end
            end
            obj = MCProp(a);
        end
        function obj = BinaryFile2MCProp(fp)
            UncPropLoadNETAssemblies('MCProp');
            try
                x = NET.createGeneric('Metas.UncLib.Core.Ndims.ComplexNArray', {'Metas.UncLib.MCProp.UncNumber'});
                a = x.BinaryDeserialize(fp);
            catch
                try
                    x = NET.createGeneric('Metas.UncLib.Core.Ndims.RealNArray', {'Metas.UncLib.MCProp.UncNumber'});
                    a = x.BinaryDeserialize(fp);
                catch
                    try
                        x = NET.createGeneric('Metas.UncLib.Core.Complex', {'Metas.UncLib.MCProp.UncNumber'});
                        a = x.BinaryDeserialize(fp);
                    catch
                        try
                            x = Metas.UncLib.MCProp.UncNumber();
                            a = x.BinaryDeserialize(fp);
                        catch
                            error('Wrong structure of binary file')
                        end
                    end
                end
            end
            obj = MCProp(a);
        end
        function obj = System2MCProp(value, sys_inputs, sys_sensitivities)
            % Workaround to pass a SAFEARRAY with only one element
            if numel(sys_sensitivities) == 1
                sys_sensitivities = [sys_sensitivities 0];
            end
            sys_inputs = MCProp(sys_inputs);
            sys_inputs = MCProp.Convert2UncArray(sys_inputs);
            unc_number = Metas.UncLib.MCProp.UncNumber();
            unc_number.Init(value, sys_inputs.data, sys_sensitivities(:));
            obj = MCProp(unc_number);
        end
    end 
end

function dispAsPages(name, value, isLoose)
    size_all = size(value);
    size_residual = size_all(3:end);
    page_subscripts = cell(1, numel(size_residual));
    page_name = name;
    nPages = prod(size_residual);
    for ii = 1:nPages
        [page_subscripts{:}] = ind2sub(size_residual,ii);

        if ~isempty(size_residual)
            page_name = sprintf('%s(:,:,%s)', name, strjoin(strsplit(num2str(cell2mat(page_subscripts))), ','));
        end

        if (isLoose && ii==1); disp(' '); end
        disp([page_name ' = ']);
        if (isLoose); disp(' '); end
        disp(value(:, :, page_subscripts{:}));
        if (isLoose && ii ~= nPages); disp(' '); end
    end
end<|MERGE_RESOLUTION|>--- conflicted
+++ resolved
@@ -300,7 +300,6 @@
             name = inputname(1);
             ds = get(0, 'FormatSpacing');
             if obj.IsArray
-<<<<<<< HEAD
                 value = get_value(obj);
                 unc = get_stdunc(obj);
                 if isreal(value) ~= isreal(unc)
@@ -309,22 +308,6 @@
                 end
                 dispAsPages([name '.Value'], value, isequal(ds, 'loose'));
                 dispAsPages([name '.StdUnc'], unc, isequal(ds, 'loose'));
-=======
-                if isequal(ds, 'compact')
-                    disp([name,'.Value = '])
-                    disp(get_value(obj))
-                    disp([name,'.StdUnc = '])
-                    disp(get_stdunc(obj))
-                else
-                    disp(' ');
-                    disp([name,'.Value = '])
-                    disp(' ');
-                    disp(get_value(obj))
-                    disp([name,'.StdUnc = '])
-                    disp(' ');
-                    disp(get_stdunc(obj))        
-                end
->>>>>>> a53dbd4e
             else
                 if isequal(ds, 'compact')
                     fprintf('%s =\n  %s\n', name, char(string(obj)));
